--- conflicted
+++ resolved
@@ -121,11 +121,7 @@
                "tmop", "tmop_amr", "tmop_tools", "qspace", "qfunction",
                "quadinterpolator", "quadinterpolator_face",
                "submesh", "transfermap", "staticcond","sidredatacollection",
-<<<<<<< HEAD
-               "psubmesh", "ptransfermap", "enzyme"]
-=======
-               "psubmesh", "ptransfermap","navier_solver"]
->>>>>>> 324cd66d
+               "psubmesh", "ptransfermap","navier_solver", "enzyme"]
 
     if add_pumi == '1':
         from setup_local import puminc, pumilib
