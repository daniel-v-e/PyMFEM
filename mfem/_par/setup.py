#!/usr/bin/env python

"""
setup.py file for SWIG example
"""
from distutils.core import Extension, setup
import numpy
import os
import sys
print('building paralel version')

# first load variables from PyMFEM_ROOT/setup_local.py


ddd = os.path.dirname(os.path.abspath(os.path.realpath(__file__)))
root = os.path.abspath(os.path.join(ddd, '..', '..'))


def get_version():
    # read version number from __init__.py
    path = os.path.join(os.path.dirname(os.path.abspath(os.path.realpath(__file__))),
                        '..', '__init__.py')
    fid = open(path, 'r')
    lines = fid.readlines()
    fid.close()
    for x in lines:
        if x.strip().startswith('__version__'):
            version = eval(x.split('=')[-1].strip())
    return version


def get_extensions():
    sys.path.insert(0, root)

    try:
        import mpi4py
        mpi4pyinc = mpi4py.get_include()
    except ImportError:
        if 'clean' not in sys.argv:
            raise
        mpi4pyinc = ''

    try:
        from setup_local import (mfembuilddir, mfemincdir, mfemsrcdir, mfemlnkdir,
                                 mfemptpl, build_mfem,
                                 hypreinc, metisinc, hyprelib, metis5lib,
                                 petscinc, petsclib,
                                 cc_par, cxx_par,
                                 cxx11flag,
                                 add_pumi, add_cuda, add_libceed, add_strumpack,
<<<<<<< HEAD
                                 add_suitesparse, add_gslibp, add_petsc)
=======
                                 add_suitesparse, add_gslibp)
>>>>>>> e96452f8

        include_dirs = [mfembuilddir, mfemincdir, mfemsrcdir,
                        numpy.get_include(),
                        mpi4pyinc,
                        hypreinc, metisinc]
        library_dirs = [mfemlnkdir, hyprelib, metis5lib, ]

    except ImportError:
        if 'clean' not in sys.argv:
            raise
        cc_par = ''
        cxx_par = ''
        include_dirs = []
        library_dirs = []
        mfemptpl = ''
        add_cuda = ''
        add_libceed = ''
        add_suitesparse = ''
        add_strumpack = ''
        add_pumi = ''
        add_gslibp = ''
        cxx11flag = ''
        build_mfem = 0

    libraries = ['mfem', 'HYPRE', 'metis']

    # remove current directory from path
    print("__file__", os.path.abspath(__file__))
    if '' in sys.path:
        sys.path.remove('')
    items = [x for x in sys.path if os.path.abspath(
        x) == os.path.dirname(os.path.abspath(__file__))]
    for x in items:
        sys.path.remove(x)
    print("sys path", sys.path)

    # this forces to use compiler written in setup_local.py
    if cc_par != '':
        os.environ['CC'] = cc_par
    if cxx_par != '':
        os.environ['CXX'] = cxx_par

    modules = ["io_stream", "vtk", "sort_pairs", "datacollection",
               "globals", "mem_manager", "device", "hash", "stable3d",
               "cpointers", "symmat",
               "error", "array", "common_functions",
               "segment", "point", "hexahedron", "quadrilateral",
               "tetrahedron", "triangle", "wedge",
               "socketstream", "handle",
               "fe_base", "fe_fixed_order", "fe_h1", "fe_l2",
               "fe_nd", "fe_nurbs", "fe_pos", "fe_rt", "fe_ser", "doftrans",
               "blockvector", "blockoperator", "blockmatrix",
               "vertex", "sets", "element", "table",
               "fe", "mesh", "fespace",
               "fe_coll", "coefficient",
               "linearform", "vector", "lininteg", "complex_operator",
               "complex_fem",
               "gridfunc", "hybridization", "bilinearform",
               "bilininteg", "intrules", "sparsemat", "densemat",
               "solvers", "estimators", "mesh_operators", "ode",
               "sparsesmoothers", "ncmesh",
               "matrix", "operators", "eltrans", "geom",
               "nonlininteg", "nonlinearform",
               "pmesh", "pncmesh", "communication",
               "pfespace", "pgridfunc",
               "plinearform", "pbilinearform", "pnonlinearform",
               "hypre", "restriction", "prestriction",
               "fespacehierarchy", "multigrid", "constraints",
               "transfer", "dist_solver", "std_vectors", "auxiliary",
               "tmop", "tmop_amr", "tmop_tools", "qspace", "qfunction",
               "quadinterpolator", "quadinterpolator_face",
               "submesh", "transfermap", "psubmesh", "ptransfermap"]

    if add_pumi == '1':
        from setup_local import puminc, pumilib
        modules.append("pumi")
        include_dirs.append(pumiinc)
        library_dirs.append(pumilib)

    if add_strumpack == '1':
        from setup_local import strumpackinc, strumpacklib
        modules.append("strumpack")
        if strumpackinc != "":
            include_dirs.append(strumpackinc)
        if strumpacklib != "":
            library_dirs.append(strumpacklib)

    if add_cuda == '1':
        from setup_local import cudainc
        include_dirs.append(cudainc)

    if add_libceed == '1':
        from setup_local import libceedinc
        include_dirs.append(libceedinc)

    if add_suitesparse == '1':
        from setup_local import suitesparseinc
        modules.append("schwarz")
        if suitesparseinc != "":
            include_dirs.append(suitesparseinc)

    if add_gslibp == '1':
        from setup_local import gslibpinc
        include_dirs.append(gslibpinc)
        modules.append("gslib")

    if add_petsc == '1':
        include_dirs.append(petscinc)
        library_dirs.append(petsclib)
        modules.append("petsc")

    sources = {name: [name + "_wrap.cxx"] for name in modules}
    proxy_names = {name: '_'+name for name in modules}

    tpl_include = []
    for x in mfemptpl.split(' '):
        if x.startswith("-I"):
            tpl_include.append(x[2:])
    include_dirs.extend(tpl_include)

    extra_compile_args = [cxx11flag, '-DSWIG_TYPE_TABLE=PyMFEM']
    macros = [('TARGET_PY3', '1'),
              ('NPY_NO_DEPRECATED_API', 'NPY_1_7_API_VERSION')]
<<<<<<< HEAD
=======

    if build_mfem:
        runtime_library_dirs = library_dirs[:]
        runtime_library_dirs[0] = "$ORIGIN/../external/par/lib"
    else:
        runtime_library_dirs = library_dirs
>>>>>>> e96452f8

    ext_modules = [Extension(proxy_names[modules[0]],
                             sources=sources[modules[0]],
                             extra_compile_args=extra_compile_args,
                             extra_link_args=[],
                             include_dirs=include_dirs,
                             library_dirs=library_dirs,
<<<<<<< HEAD
                             runtime_library_dirs=library_dirs,
=======
                             runtime_library_dirs=runtime_library_dirs,
>>>>>>> e96452f8
                             libraries=libraries,
                             define_macros=macros), ]

    ext_modules.extend([Extension(proxy_names[name],
                                  sources=sources[name],
                                  extra_compile_args=extra_compile_args,
                                  extra_link_args=[],
                                  include_dirs=include_dirs,
                                  library_dirs=library_dirs,
<<<<<<< HEAD
                                  runtime_library_dirs=library_dirs,
=======
                                  runtime_library_dirs=runtime_library_dirs,
>>>>>>> e96452f8
                                  libraries=libraries,
                                  define_macros=macros)
                        for name in modules[1:]])

    return modules, ext_modules


def main():
    if 'clean' not in sys.argv:
        print('building parallel version')

    version = get_version()
    modules, ext_modules = get_extensions()

    setup(name='mfem_parallel',
          version=version,
          author="S.Shiraiwa",
          description="""MFEM wrapper""",
          ext_modules=ext_modules,
          py_modules=modules,
          )


if __name__ == '__main__':
    main()<|MERGE_RESOLUTION|>--- conflicted
+++ resolved
@@ -48,11 +48,7 @@
                                  cc_par, cxx_par,
                                  cxx11flag,
                                  add_pumi, add_cuda, add_libceed, add_strumpack,
-<<<<<<< HEAD
                                  add_suitesparse, add_gslibp, add_petsc)
-=======
-                                 add_suitesparse, add_gslibp)
->>>>>>> e96452f8
 
         include_dirs = [mfembuilddir, mfemincdir, mfemsrcdir,
                         numpy.get_include(),
@@ -176,15 +172,13 @@
     extra_compile_args = [cxx11flag, '-DSWIG_TYPE_TABLE=PyMFEM']
     macros = [('TARGET_PY3', '1'),
               ('NPY_NO_DEPRECATED_API', 'NPY_1_7_API_VERSION')]
-<<<<<<< HEAD
-=======
 
     if build_mfem:
         runtime_library_dirs = library_dirs[:]
         runtime_library_dirs[0] = "$ORIGIN/../external/par/lib"
     else:
         runtime_library_dirs = library_dirs
->>>>>>> e96452f8
+
 
     ext_modules = [Extension(proxy_names[modules[0]],
                              sources=sources[modules[0]],
@@ -192,11 +186,7 @@
                              extra_link_args=[],
                              include_dirs=include_dirs,
                              library_dirs=library_dirs,
-<<<<<<< HEAD
-                             runtime_library_dirs=library_dirs,
-=======
                              runtime_library_dirs=runtime_library_dirs,
->>>>>>> e96452f8
                              libraries=libraries,
                              define_macros=macros), ]
 
@@ -206,11 +196,7 @@
                                   extra_link_args=[],
                                   include_dirs=include_dirs,
                                   library_dirs=library_dirs,
-<<<<<<< HEAD
-                                  runtime_library_dirs=library_dirs,
-=======
                                   runtime_library_dirs=runtime_library_dirs,
->>>>>>> e96452f8
                                   libraries=libraries,
                                   define_macros=macros)
                         for name in modules[1:]])
