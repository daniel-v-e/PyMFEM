--- conflicted
+++ resolved
@@ -99,13 +99,9 @@
 %inline %{
 classe FunctionCoefficeintExtra : public mfem::FunctionCoefficient{
 
-<<<<<<< HEAD
+
  private:
   *dataset = double[];
-=======
-
->>>>>>> c60564cf
-
 
  public:
   void SetParams(mfem::Coefficient *coeff[], int num_coeff,
