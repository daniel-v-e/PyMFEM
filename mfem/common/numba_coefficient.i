/*
#
#  USING numba JIT function for mfem::FunctionCoefficient
#
(1) Using NumberFunction object  ---
(2) Using mfem.jit decorator (recommended)

--- (1) Using NumberFunction object  ---

from numba import cfunc, carray

from mfem.coefficient import (scalar_sig,
                              scalar_sig_t,
                              vector_sig,
                              vector_sig_t,
                              matrix_sig,
                              matrix_sig_t,

sdim = mesh.SpaceDimension()
vdim = mesh.Dimension()

@cfunc(scalar_sig)
def s_func(ptx, sdim):
    return 2*ptx[0]

c = NumbaFunction(s_func, sdim).GenerateCoefficient()

@cfunc(scalar_sig_t)
def s_func_t(ptx, t, sdim):
    return 2*ptx[0]
c = NumbaFunction(s_func, sdim, True).GenerateCoefficient()

@cfunc(vector_sig):
def v_func(ptx, out, sdim, vdim)
    out_array = carray(out, (vdim, ))
    for i in range(m):
        out_array[i] = x+i

c = VectorNumbaFunction(v_func, sdim, ndim).GenerateCoeficient()

@cfunc(vector_sig_t):
def v_func(ptx, t, out, sdim, vdim):
    out_array = carray(out, (vdim, ))
    for i in range(vdim):
        out_array[i] = x+i
c = VectorNumbaFunction(v_func, sdim, ndim, True).GenerateCoefficient()

@cfunc(matrix_sig):
def m_func(ptx, out, sdim, vdim):
    out_array = carray(out, (vdim, vdim))
    for i in range(ndim):
        for j in range(ndim):
            out_array[i, j] = i*m + j
c = MatrixNumbaFunction(m_func, sdim, ndim).GenerateCoefficient()

@cfunc(matrix_sig_t):
def m_func(ptx, t, out, sdim, vdim):
    out_array = carray(out, (vdim, vdim))
    for i in range(vdim):
        for j in range(vdim):
            out_array[i, j] = i*m + j
c = MatrixNumbaFunction(m_func, sdim, ndim, True).GenerateCoefficient()

--- (2) mfem.jit decorator ---
#
#  This is a recommended way to use numba-compiled coefficient. It has
#     1) a simpler interface using mfem.jit decorator
#     2) dependecy support
#     3) complex function (a coefficient which returns complex)
#     4) ptx and out are already processed using carray (no need to call it)
#
(usage)
@scalar(td=False, params={}, complex=False, dependency=None, interface='simple',
        sdim=None, debug=False)
@vector(vdim=None, shape=None, td=False, params={}, complex=False, dependency=None,
        interface='simple', sdim=None, debug=False)
@matrix(height=None, width=None, shape=None, td=False, params={}, complex=False, dependency=None,
        interface='simple', sdim=None, debug=False)

shape: shape of return value
vdim: vector dimensiton of vector coefficient
width and height: matrix size of matrix coefficient


td: time-dependence (False: stationary, True: time-dependent
complex: complex coefficient. if ture, it returns a tuple of coefficient
depenency: dependency to other coefficient
interface: calling proceture
   'simple': vector/matric function returns the result by value more pythonic.
   'c++': vector/matric function returns the result by parameter like C++
    other options: one can pass a tuple of (caller, signature) pair to create a custom
                   interface
sdim: space dimenstion (optional. if it is given, sdim can be used in the user function)
debug: extra debug print

(examples)
# scalar coefficient
@mfem.jit.scalar()
def c12(ptx):
    return ptx[0] * ptx[sdim-1]  ### note sdim is defined when this is compiled

@mfem.jit.scalar(dependency=((Er, Ei), density), complex=True))
def c12(ptx, E, density):
    return ptx[0] * (density * E[0].real + 1j*density.E[0].imag


# vectorr coefficient
@mfem.jit.vector(shape = (3,))
def f_exact(x, out):
    out[0] = (1 + kappa**2)*sin(kappa * x[1])
    out[1] = (1 + kappa**2)*sin(kappa * x[2])
    out[2] = (1 + kappa**2)*sin(kappa * x[0])

# passing Scalar/Vector/Matrix coefficient including GridFunctionCoefficients
# (Er, Ei) means complex number (GF for real and imaginary parts)
# density is double.

@mfem.jit.vector(dependency=((Er, Ei), density), complex=True)
def f_exact(x, E, density, out):
    out[0] = (1 + kappa**2)*sin(kappa * x[1])
    out[1] = (1 + kappa**2)*sin(kappa * x[2])
    out[2] = (1 + kappa**2)*sin(kappa * x[0])

if return_complex=True, use .real and. imag as real and imaginary part
coefficient
   f_exact.real
   f_exact.imag
otherwise
   f_exact is coefficient

# vectorr coefficient
@mfem.jit.matrix(3, shape = (3,3))
def f_exact(x, out):
    for i in range(ndim):
        for j in range(ndim):
            out_array[i, j] = i*m + j

    out[0] = (1 + kappa**2)*sin(kappa * x[1])
    out[1] = (1 + kappa**2)*sin(kappa * x[2])
    out[2] = (1 + kappa**2)*sin(kappa * x[0])


Then, decorated function can be used as function coefficient
x.ProjectCoefficient(f_exact)

*/

%pythonappend  NumbaFunction::GenerateCoefficient %{
    val._link = self
%}
%pythonappend  VectorNumbaFunction::GenerateCoefficient %{
    val._link = self
%}
%pythonappend  MatrixNumbaFunction::GenerateCoefficient %{
    val._link = self
%}

%include "../common/typemap_macros.i"

LIST_TO_MFEMOBJ_ARRAY_IN(const mfem::Array<mfem::Coefficient*>&,
                         mfem::Coefficient*)
LIST_TO_MFEMOBJ_ARRAY_IN(const mfem::Array<mfem::VectorCoefficient*>&,
                         mfem::VectorCoefficient*)
LIST_TO_MFEMOBJ_ARRAY_IN(const mfem::Array<mfem::MatrixCoefficient*>&,
                         mfem::MatrixCoefficient*)
LIST_TO_MFEMOBJ_ARRAY_IN(const mfem::Array<ScalarNumbaCoefficient*>&,
                         ScalarNumbaCoefficient*)
LIST_TO_MFEMOBJ_ARRAY_IN(const mfem::Array<VectorNumbaCoefficient*>&,
                         VectorNumbaCoefficient*)
LIST_TO_MFEMOBJ_ARRAY_IN(const mfem::Array<MatrixNumbaCoefficient*>&,
                         MatrixNumbaCoefficient*)


%inline %{
void NumbaFunctionBase::SetUserFunction(PyObject *input){
       PyObject* module = PyImport_ImportModule("numba.core.ccallback");
       if (!module){
           PyErr_SetString(PyExc_RuntimeError, "Can not load numba.core.ccallback module");
           return;
       }
       PyObject* cls = PyObject_GetAttrString(module, "CFunc");
       if (!cls){
           PyErr_SetString(PyExc_RuntimeError, "Can not load CFunc");
           return;
       }
       int check = PyObject_IsInstance(input, cls);
       if (! check){
           PyErr_SetString(PyExc_RuntimeError, "Input must be numba.core.ccallback.CFunc");
           return;
       }
       PyObject *address = PyObject_GetAttrString(input, "address");
       void *ptr = PyLong_AsVoidPtr(address);
       Py_DECREF(address);
       address_ = ptr;
}

class NumbaFunction : public NumbaFunctionBase {
 private:
    std::function<double(const mfem::Vector &)> obj1;
    std::function<double(const mfem::Vector &, double t)> obj2;

 public:
    NumbaFunction(PyObject *input, int sdim):
       NumbaFunctionBase(input, sdim, false){}

    NumbaFunction(PyObject *input, int sdim, bool td):
       NumbaFunctionBase(input, sdim, td){}

    double call0(const mfem::Vector &x){
      return ((double (*)(double *))address_)(x.GetData());
    }
    double call(const mfem::Vector &x){
      return ((double (*)(double *, int))address_)(x.GetData(), sdim_);
    }
    double call0t(const mfem::Vector &x, double t){
      return ((double (*)(double *, double))address_)(x.GetData(), t);
    }
    double callt(const mfem::Vector &x, double t){
      return ((double (*)(double *, double, int))address_)(x.GetData(), t, sdim_);
    }

    // FunctionCoefficient
    mfem::FunctionCoefficient* GenerateCoefficient(int use_0=0){
      using std::placeholders::_1;
      using std::placeholders::_2;
      if (use_0==0) {
        if (td_) {
            obj2 = std::bind(&NumbaFunction::callt, this, _1, _2);
            return new mfem::FunctionCoefficient(obj2);
        } else {
           obj1 = std::bind(&NumbaFunction::call, this, _1);
           return new mfem::FunctionCoefficient(obj1);
        }
      } else {
        if (td_) {
          obj2 = std::bind(&NumbaFunction::call0t, this, _1, _2);
            return new mfem::FunctionCoefficient(obj2);
        } else {
          obj1 = std::bind(&NumbaFunction::call0, this, _1);
           return new mfem::FunctionCoefficient(obj1);
        }
      }
   }
};
// VectorFunctionCoefficient
class VectorNumbaFunction : public NumbaFunctionBase {
 private:
  std::function<void(const mfem::Vector &, mfem::Vector &)> obj1;
  std::function<void(const mfem::Vector &, double, mfem::Vector &)> obj2;
  int vdim_;

 public:
    VectorNumbaFunction(PyObject *input, int sdim, int vdim):
       NumbaFunctionBase(input, sdim, false), vdim_(vdim){}

    VectorNumbaFunction(PyObject *input, int sdim, int vdim, bool td):
       NumbaFunctionBase(input, sdim, td), vdim_(vdim){}


    void call(const mfem::Vector &x, mfem::Vector &out){
      out = 0.0;
      return ((void (*) (double *, double *, int, int))address_)(x.GetData(),
                                                              out.GetData(),
                                                              sdim_,
                                                              vdim_);

    }
    void callt(const mfem::Vector &x, double t, mfem::Vector &out){
      out = 0.0;
      return ((void (*) (double *, double,  double *, int, int))address_)(x.GetData(),
                                                                      t,
                                                                      out.GetData(),
                                                                      sdim_,
                                                                      vdim_);
    }
    void call0(const mfem::Vector &x, mfem::Vector &out){
      out = 0.0;
      return ((void (*) (double *, double *))address_)(x.GetData(),
                                                       out.GetData());

    }
    void call0t(const mfem::Vector &x, double t, mfem::Vector &out){
      out = 0.0;
      return ((void (*) (double *, double,  double *))address_)(x.GetData(),
                                                                t,
                                                                out.GetData());
    }

    mfem::VectorFunctionCoefficient* GenerateCoefficient(int use_0=0){
      using std::placeholders::_1;
      using std::placeholders::_2;
      using std::placeholders::_3;
      if (use_0 == 0){
         if (td_) {
           obj2 = std::bind(&VectorNumbaFunction::callt, this, _1, _2, _3);
           return new mfem::VectorFunctionCoefficient(vdim_, obj2);
         } else {
           obj1 = std::bind(&VectorNumbaFunction::call, this, _1, _2);
           return new mfem::VectorFunctionCoefficient(vdim_, obj1);
         }
      } else {
         if (td_) {
           obj2 = std::bind(&VectorNumbaFunction::call0t, this, _1, _2, _3);
           return new mfem::VectorFunctionCoefficient(vdim_, obj2);
         } else {
           obj1 = std::bind(&VectorNumbaFunction::call0, this, _1, _2);
           return new mfem::VectorFunctionCoefficient(vdim_, obj1);
         }
      }
   }
};
// MatrixFunctionCoefficient
class MatrixNumbaFunction : NumbaFunctionBase {
 private:
  std::function<void(const mfem::Vector &, mfem::DenseMatrix &)> obj1;
  std::function<void(const mfem::Vector &, double, mfem::DenseMatrix &)> obj2;
  int vdim_;

 public:
    MatrixNumbaFunction(PyObject *input, int sdim, int vdim):
       NumbaFunctionBase(input, sdim, false), vdim_(vdim){}
    MatrixNumbaFunction(PyObject *input, int sdim, int vdim, bool td):
       NumbaFunctionBase(input, sdim, td), vdim_(vdim){}

    void call(const mfem::Vector &x, mfem::DenseMatrix &out){
      out = 0.0;
      return ((void (*) (double *, double *, int, int))address_)(x.GetData(),
                                                              out.GetData(),
                                                              sdim_,
                                                              vdim_);

    }
    void callt(const mfem::Vector &x, double t, mfem::DenseMatrix &out){
      out = 0.0;
      return ((void (*) (double *, double,  double *, int, int))address_)(x.GetData(),
                                                                      t,
                                                                      out.GetData(),
                                                                      sdim_,
                                                                      vdim_);
    }
    void call0(const mfem::Vector &x, mfem::DenseMatrix &out){
      out = 0.0;
      return ((void (*) (double *, double *))address_)(x.GetData(),
                                                       out.GetData());

    }
    void call0t(const mfem::Vector &x, double t, mfem::DenseMatrix &out){
      out = 0.0;
      return ((void (*) (double *, double,  double *))address_)(x.GetData(),
                                                                t,
                                                                out.GetData());
    }

    mfem::MatrixFunctionCoefficient* GenerateCoefficient(int use_0=0){
      using std::placeholders::_1;
      using std::placeholders::_2;
      using std::placeholders::_3;
      if (use_0 == 0) {
      if (td_) {
        obj2 = std::bind(&MatrixNumbaFunction::callt, this, _1, _2, _3);
        return new mfem::MatrixFunctionCoefficient(vdim_, obj2);
      } else {
        obj1 = std::bind(&MatrixNumbaFunction::call, this, _1, _2);
        return new mfem::MatrixFunctionCoefficient(vdim_, obj1);
      }
      } else {
      if (td_) {
        obj2 = std::bind(&MatrixNumbaFunction::call0t, this, _1, _2, _3);
        return new mfem::MatrixFunctionCoefficient(vdim_, obj2);
      } else {
        obj1 = std::bind(&MatrixNumbaFunction::call0, this, _1, _2);
        return new mfem::MatrixFunctionCoefficient(vdim_, obj1);
      }

      }
    }
};

//
//  NumbaCoefficientBase  (hold list of coefficients which is used as a parameter for function coefficient)
//
 template<>
   void NumbaCoefficientBase::SetParams(const mfem::Array<mfem::Coefficient *>& in_coeffs,
                                        const mfem::Array<mfem::VectorCoefficient *>& in_vcoeffs,
                                        const mfem::Array<mfem::MatrixCoefficient *>& in_mcoeffs,
                                        const mfem::Array<ScalarNumbaCoefficient *>&  in_nscoeffs,
                                        const mfem::Array<VectorNumbaCoefficient *>&  in_nvcoeffs,
                                        const mfem::Array<MatrixNumbaCoefficient *>&  in_nmcoeffs){

    static_assert(std::is_base_of<NumbaCoefficientBase, ScalarNumbaCoefficient>::value);
    static_assert(std::is_base_of<NumbaCoefficientBase, VectorNumbaCoefficient>::value);
    static_assert(std::is_base_of<NumbaCoefficientBase, MatrixNumbaCoefficient>::value);

    int size = 0;

    num_coeffs = in_coeffs.Size();
    num_vcoeffs = in_vcoeffs.Size();
    num_mcoeffs = in_mcoeffs.Size();

    if ((num_coeffs + num_vcoeffs + num_mcoeffs) > 16){
        throw std::invalid_argument("dependency dim must be up to 16");
    }
    if (num_mcoeffs > 16){
        throw std::invalid_argument("dependency dim must be up to 16");
    }
    if (num_vcoeffs > 16){
        throw std::invalid_argument("dependency dim must be up to 16");
    }
    if (num_coeffs > 16){
        throw std::invalid_argument("dependency dim must be up to 16");
    }

    pcoeffs = new mfem::Array<mfem::Coefficient *>(num_coeffs);
    pvcoeffs = new mfem::Array<mfem::VectorCoefficient *>(num_vcoeffs);
    pmcoeffs = new mfem::Array<mfem::MatrixCoefficient *>(num_mcoeffs);

    mfem::Array<mfem::Coefficient *>& coeffs = *pcoeffs;
    mfem::Array<mfem::VectorCoefficient *>& vcoeffs = *pvcoeffs;
    mfem::Array<mfem::MatrixCoefficient *>& mcoeffs = *pmcoeffs;

    for (int i = 0; i < num_coeffs; i++){
      coeffs[i] = in_coeffs[i];
      size ++;
    }
    for (int i = 0; i < num_vcoeffs; i++){
      vcoeffs[i] = in_vcoeffs[i];
      size += vcoeffs[i] -> GetVDim();
    }
    for (int i = 0; i < num_mcoeffs; i++){
      mcoeffs[i] = in_mcoeffs[i];
      size += mcoeffs[i] -> GetHeight() * mcoeffs[i] -> GetWidth();
    }

    obj->SetDataCount(num_coeffs + num_vcoeffs + num_mcoeffs);

    using std::invalid_argument;
    if (size > 256){
        throw std::invalid_argument("dependency dim must be less than 256");
    }

    num_ncoeffs = in_nscoeffs.Size();
    num_nvcoeffs = in_nvcoeffs.Size();
    num_nmcoeffs = in_nmcoeffs.Size();

    pncoeffs = new mfem::Array<NumbaCoefficientBase *>(num_ncoeffs);
    mfem::Array<NumbaCoefficientBase *>& ncoeffs = *pncoeffs;
    for (int i = 0; i < num_ncoeffs; i++){
      ncoeffs[i] = static_cast<NumbaCoefficientBase *>(in_nscoeffs[i]);
    }

    pnvcoeffs = new mfem::Array<NumbaCoefficientBase *>(num_nvcoeffs);
    mfem::Array<NumbaCoefficientBase *>& nvcoeffs = *pnvcoeffs;
    for (int i = 0; i < num_nvcoeffs; i++){
      nvcoeffs[i] = static_cast<NumbaCoefficientBase *>(in_nvcoeffs[i]);
    }

    pnmcoeffs = new mfem::Array<NumbaCoefficientBase *>(num_nmcoeffs);
    mfem::Array<NumbaCoefficientBase *>& nmcoeffs = *pnmcoeffs;
    for (int i = 0; i < num_nmcoeffs; i++){
      nmcoeffs[i] = static_cast<NumbaCoefficientBase *>(in_nmcoeffs[i]);
    }

 }

void NumbaCoefficientBase::SetTimeInDependency(double t){
    mfem::Array<mfem::Coefficient *>& coeffs = *pcoeffs;
    mfem::Array<mfem::VectorCoefficient *>& vcoeffs = *pvcoeffs;
    mfem::Array<mfem::MatrixCoefficient *>& mcoeffs = *pmcoeffs;

    for (int i = 0; i < num_coeffs; i++){
      coeffs[i]->SetTime(t);
    }
    for (int i = 0; i < num_vcoeffs; i++){
      vcoeffs[i]->SetTime(t);
    }
    for (int i = 0; i < num_mcoeffs; i++){
      mcoeffs[i]->SetTime(t);
    }

}
void NumbaCoefficientBase::PrepParams(mfem::ElementTransformation &T,
                               const mfem::IntegrationPoint &ip){

    int vdim, h, w = 0;
    int idx = 0;
    double *data = obj -> GetData();
    double **data_ptr=obj ->GetPointer();

    int s_counter = 0;
    int v_counter = 0;
    int m_counter = 0;
    int ns_counter = 0;
    int nv_counter = 0;
    int nm_counter = 0;


    int counter = 0;

    mfem::Array<mfem::Coefficient *>& coeffs = *pcoeffs;
    mfem::Array<mfem::VectorCoefficient *>& vcoeffs = *pvcoeffs;
    mfem::Array<mfem::MatrixCoefficient *>& mcoeffs = *pmcoeffs;
    mfem::Array<NumbaCoefficientBase *>& ncoeffs = *pncoeffs;
    mfem::Array<NumbaCoefficientBase *>& nvcoeffs = *pnvcoeffs;
    mfem::Array<NumbaCoefficientBase *>& nmcoeffs = *pnmcoeffs;

    for (int i = 0; i < num_dep; i++){
        switch(kinds[i]){
        case 0:// scalar
          {
           data[idx] = coeffs[s_counter]->Eval(T, ip);
           data_ptr[counter] = &data[idx];

           idx ++;
           s_counter ++;
           counter ++;

           if (isdepcomplex[i] == 1){
               data[idx] = coeffs[s_counter]->Eval(T, ip);
               data_ptr[counter] = &data[idx];

               idx ++;
               s_counter ++;
               counter ++;
           }
           if (isdepcomplex[i] == 2){
             data[idx] = dynamic_cast<ScalarNumbaCoefficient *>(ncoeffs[ns_counter])->obj-> GetScalarImaginary();
              data_ptr[counter] = &data[idx];

              idx ++;
              ns_counter ++;
              counter ++;
           }
           break;
          }
        case 1:// vector
          {
           vdim = vcoeffs[i]->GetVDim();
           mfem::Vector V(vdim);
           vcoeffs[v_counter]->Eval(V, T, ip);

           data_ptr[counter] = &data[idx];
           for (int j = 0; j < vdim; j++){
             data[idx] =  V[j];
             idx ++;
           }
           v_counter ++;
           counter ++;

           if (isdepcomplex[i] == 1){
              vcoeffs[v_counter]->Eval(V, T, ip);

              data_ptr[counter] = &data[idx];
              for (int j = 0; j < vdim; j++){
                  data[idx] =  V[j];
                  idx ++;
              }
              v_counter ++;
              counter ++;
           }
           if (isdepcomplex[i] == 2){
              dynamic_cast<VectorNumbaCoefficient *>(nvcoeffs[nv_counter])->obj-> GetArrayImaginary(V);

              data_ptr[counter] = &data[idx];
              for (int j = 0; j < vdim; j++){
                  data[idx] =  V[j];
                  idx ++;
              }
              nv_counter ++;
              counter ++;
           }
           break;
          }
        case 2:// matrix
          {
           w = mcoeffs[m_counter]->GetWidth();
           h = mcoeffs[m_counter]->GetHeight();
           mfem::DenseMatrix M(h, w);
           mcoeffs[m_counter]->Eval(M, T, ip);

           data_ptr[counter] = &data[idx];
           for (int jj = 0; jj < w; jj++){
              for (int ii = 0; ii < h; ii++){
                 data[idx] =  M(ii, jj);
                 idx ++;
              }
           }
           m_counter ++;
           counter ++;

           if (isdepcomplex[i] == 1){
              mcoeffs[m_counter]->Eval(M, T, ip);
              data_ptr[counter] = &data[idx];
              for (int jj = 0; jj < w; jj++){
                for (int ii = 0; ii < h; ii++){
                  data[idx] =  M(ii, jj);
                  idx ++;
                }
              }
              m_counter ++;
              counter ++;
           }

           if (isdepcomplex[i] == 2){
              dynamic_cast<MatrixNumbaCoefficient *>(nmcoeffs[nm_counter])->obj-> GetArrayImaginary(M);

              data_ptr[counter] = &data[idx];
              for (int jj = 0; jj < w; jj++){
                for (int ii = 0; ii < h; ii++){
                  data[idx] =  M(ii, jj);
                  idx ++;
                }
              }
              nm_counter ++;
              counter ++;
           }

           break;
          }
        }
    }
}
void NumbaCoefficientBase::SetKinds(PyObject *kinds_){
  if (PyList_Check(kinds_)) {
     int ll = PyList_Size(kinds_);
     if (ll > 16){
       PyErr_SetString(PyExc_ValueError, "Dependecy must be less than 16");
       return;
     }
     for (int i = 0; i < ll; i++) {
        PyObject *s = PyList_GetItem(kinds_, i);
        kinds[i] = (int)PyInt_AsLong(s);
     }
     num_dep = ll;
  } else if (PyTuple_Check(kinds_)) {
     int ll = PyTuple_Size(kinds_);
     for (int i = 0; i < ll; i++) {
        PyObject *s = PyTuple_GetItem(kinds_,i);
        kinds[i] = (int)PyInt_AsLong(s);
     }
     if (ll > 16){
       PyErr_SetString(PyExc_ValueError, "Dependecy must be less than 16");
       return;
     }
     num_dep = ll;
  } else {
    PyErr_SetString(PyExc_ValueError, "Expecting a list/tuple");
  }
}
void NumbaCoefficientBase::SetIsDepComplex(PyObject *isComplex_){
  if (PyList_Check(isComplex_)) {
     int ll = PyList_Size(isComplex_);
     if (ll > 16){
       PyErr_SetString(PyExc_ValueError, "Dependecy must be less than 16");
       return;
     }
     for (int i = 0; i < ll; i++) {
        PyObject *s = PyList_GetItem(isComplex_, i);
        isdepcomplex[i] = (int)PyInt_AsLong(s);
     }
     num_dep = ll;
  } else if (PyTuple_Check(isComplex_)) {
     int ll = PyTuple_Size(isComplex_);
     for (int i = 0; i < ll; i++) {
        PyObject *s = PyTuple_GetItem(isComplex_,i);
        isdepcomplex[i] = (int)PyInt_AsLong(s);
     }
     num_dep = ll;
     if (ll > 16){
       PyErr_SetString(PyExc_ValueError, "Dependecy must be less than 16");
       return;
     }
  } else {
    PyErr_SetString(PyExc_ValueError, "Expecting a list/tuple");
  }
}


double ScalarNumbaCoefficient::Eval(mfem::ElementTransformation &T,
                                  const mfem::IntegrationPoint &ip){
   PrepParams(T, ip);
   return mfem::FunctionCoefficient::Eval(T, ip);
}

void VectorNumbaCoefficient::Eval(mfem::Vector &V,
                                  mfem::ElementTransformation &T,
                                  const mfem::IntegrationPoint &ip){
   V.SetSize(vdim);
   PrepParams(T, ip);
   return mfem::VectorFunctionCoefficient::Eval(V, T, ip);
  }

void MatrixNumbaCoefficient :: Eval(mfem::DenseMatrix &K,
                                    mfem::ElementTransformation &T,
                                    const mfem::IntegrationPoint &ip){
    K.SetSize(height, width);
    PrepParams(T, ip);
    return mfem::MatrixFunctionCoefficient::Eval(K, T, ip);
  }

//  NumberFunction Implementation 2 (this is used for mfem.jit )
class ScalarNumbaFunction2 : public NumbaFunctionBase {
 private:
  std::function<double(const mfem::Vector &)> obj1;
  std::function<double(const mfem::Vector &, double t)> obj2;
  std::complex<double> ret;

 public:
    ScalarNumbaFunction2(PyObject *input):
       NumbaFunctionBase(input, 3, false){}

    ScalarNumbaFunction2(PyObject *input, bool td):
       NumbaFunctionBase(input, 3, td){}

    ~ScalarNumbaFunction2(){}

    double call(const mfem::Vector &x){
      int sdim = x.Size();
      return ((double (*)(double *, int, void **))address_)(x.GetData(),
                                                            sdim,
                                                            (void **)data_ptr);
    }
    double callt(const mfem::Vector &x, double t){
      int sdim = x.Size();
      return ((double (*)(double *, int, double, void **))address_)(x.GetData(),
                                                                    sdim,
                                                                    t,
                                                                    (void **)data_ptr);
    }
    // complex real part
    double callr(const mfem::Vector &x){
      int sdim = x.Size();
      ret = ((std::complex<double> (*)(double *, int, void**))address_)(x.GetData(),
                                                                        sdim,
                                                                        (void **)data_ptr);
      return ret.real();
    }
    double calltr(const mfem::Vector &x, double t){
      int sdim = x.Size();
      ret = ((std::complex<double> (*)(double *, int, double, void**))address_)(x.GetData(),
                                                                                sdim,
                                                                                t,
                                                                                (void **)data_ptr);
      return ret.real();
    }
    // complex imag part
    double calli(const mfem::Vector &x){
      int sdim = x.Size();
      ret = ((std::complex<double> (*)(double *, int,  void**))address_)(x.GetData(),
                                                                         sdim,
                                                                         (void **)data_ptr);
      return ret.imag();
    }
    double callti(const mfem::Vector &x, double t){
      int sdim = x.Size();
      ret = ((std::complex<double> (*)(double *, int, double, void **))address_)(x.GetData(),
                                                                                 sdim,
                                                                                 t,
                                                                                 (void **)data_ptr);
      return ret.imag();
    }
    double GetScalarImaginary(){
      return ret.imag();
    }

    void set_obj1(std::function<double(const mfem::Vector &)> obj1_){
      obj1 = obj1_;
    };
    void set_obj2(std::function<double(const mfem::Vector &, double )> obj2_){
      obj2 = obj2_;
    };
    std::function<double(const mfem::Vector &)> get_obj1(){ return obj1; }
    std::function<double(const mfem::Vector &, double )> get_obj2(){return obj2; }
};

    // FunctionCoefficient
    // mode   (0: real, 1: complex real part, 2: complex imag part)
ScalarNumbaCoefficient* GenerateScalarNumbaCoefficient(PyObject *numba_func,  bool td, int mode){
      using std::placeholders::_1;
      using std::placeholders::_2;

      ScalarNumbaFunction2 *func_wrap = new ScalarNumbaFunction2(numba_func, td);
      if (td) {
          switch(mode){
          case 0:
            func_wrap->set_obj2(std::bind(&ScalarNumbaFunction2::callt, func_wrap, _1, _2));
            break;
          case 1:
            func_wrap->set_obj2(std::bind(&ScalarNumbaFunction2::calltr, func_wrap, _1, _2));
            break;
          case 2:
            func_wrap->set_obj2(std::bind(&ScalarNumbaFunction2::callti, func_wrap, _1, _2));
            break;
          }
          return new ScalarNumbaCoefficient(func_wrap->get_obj2(), func_wrap);
      } else {
          switch(mode){
          case 0:
            func_wrap->set_obj1(std::bind(&ScalarNumbaFunction2::call, func_wrap, _1));
            break;
          case 1:
            func_wrap->set_obj1(std::bind(&ScalarNumbaFunction2::callr, func_wrap, _1));
            break;
          case 2:
            func_wrap->set_obj1(std::bind(&ScalarNumbaFunction2::calli, func_wrap, _1));
            break;
          }
          return new ScalarNumbaCoefficient(func_wrap->get_obj1(), func_wrap);
      }
}
// VectorFunctionCoefficient
class VectorNumbaFunction2 : public NumbaFunctionBase {
 private:
  std::function<void(const mfem::Vector &, mfem::Vector &)> obj1;
  std::function<void(const mfem::Vector &, double, mfem::Vector &)> obj2;
  int vdim_;
  std::complex<double> *outc = nullptr;
 public:
    VectorNumbaFunction2(PyObject *input, int vdim)
       : NumbaFunctionBase(input, 3, false), vdim_(vdim){}

    VectorNumbaFunction2(PyObject *input, int vdim, bool td)
       : NumbaFunctionBase(input, 3, td), vdim_(vdim){}

    ~VectorNumbaFunction2(){
      delete [] outc;
    }

    void call(const mfem::Vector &x, mfem::Vector &out){
      int sdim = x.Size();
      out = 0.0;
      return ((void (*) (double *, int, void **, double *))address_)(x.GetData(),
                                                                     sdim,
                                                                     (void **)data_ptr,
                                                                     out.GetData());

    }
    void callt(const mfem::Vector &x, double t, mfem::Vector &out){
      int sdim = x.Size();
      out = 0.0;
      return ((void (*) (double *, int, double,  void**, double *))address_)(x.GetData(),
                                                                             sdim,
                                                                             t,
                                                                             (void **)data_ptr,
                                                                             out.GetData());
    }
    void callr(const mfem::Vector &x, mfem::Vector &out){
      int sdim = x.Size();
      out = 0.0;
      ((void (*) (double *, int, void **, std::complex<double> *))address_)(x.GetData(),
                                                                            sdim,
                                                                            (void **)data_ptr, outc);
      for (int i = 0; i < vdim_; i++) {

        out[i] = outc[i].real();
      }
    }
    void calltr(const mfem::Vector &x, double t, mfem::Vector &out){
      int sdim = x.Size();
      out = 0.0;
      ((void (*) (double *, int, double, void**,  std::complex<double> *))address_)(x.GetData(),
                                                                                    sdim,
                                                                                    t,
                                                                                    (void **)data_ptr,
                                                                                    outc);
      for (int i = 0; i < vdim_; i++) {
        out[i] = outc[i].real();
      }
    }
    void calli(const mfem::Vector &x, mfem::Vector &out){
      int sdim = x.Size();
      out = 0.0;
      ((void (*) (double *, int, void**, std::complex<double> *))address_)(x.GetData(),
                                                                           sdim,
                                                                           (void **)data_ptr,
                                                                           outc);
      for (int i = 0; i < vdim_; i++) {
        out[i] = outc[i].imag();
      }

    }
    void callti(const mfem::Vector &x, double t, mfem::Vector &out){
      int sdim = x.Size();
      out = 0.0;
      ((void (*) (double *, int, double, void**, std::complex<double> *))address_)(x.GetData(),
                                                                                   sdim,
                                                                                   t,
                                                                                   (void **)data_ptr,
                                                                                   outc);
      for (int i = 0; i < vdim_; i++) {
        out[i] = outc[i].imag();
      }
    }
    void GetArrayImaginary(mfem::Vector &out){
      for (int i = 0; i < vdim_; i++) {
        out[i] = outc[i].imag();
      }
    }

    void create_outc(){
      outc = new std::complex<double>[vdim_];
    }
    void set_obj1(std::function<void(const mfem::Vector &, mfem::Vector &)> obj1_){
      obj1 = obj1_;
    };
    void set_obj2(std::function<void(const mfem::Vector &, double, mfem::Vector &)> obj2_){
      obj2 = obj2_;
    };
    std::function<void(const mfem::Vector &, mfem::Vector &)> get_obj1(){return obj1;}
    std::function<void(const mfem::Vector &, double, mfem::Vector &)> get_obj2(){return obj2;}
};
VectorNumbaCoefficient* GenerateVectorNumbaCoefficient(PyObject *numba_func, int vdim, bool td, int mode){
      using std::placeholders::_1;
      using std::placeholders::_2;
      using std::placeholders::_3;

      VectorNumbaFunction2 *func_wrap = new VectorNumbaFunction2(numba_func, vdim, td);
      if (td) {
          switch(mode){
          case 0:
            func_wrap->set_obj2(std::bind(&VectorNumbaFunction2::callt, func_wrap, _1, _2, _3));
            break;
          case 1:
            func_wrap->set_obj2(std::bind(&VectorNumbaFunction2::calltr, func_wrap, _1, _2, _3));
            func_wrap->create_outc();
            break;
          case 2:
            func_wrap->set_obj2(std::bind(&VectorNumbaFunction2::callti, func_wrap, _1, _2, _3));
            func_wrap->create_outc();
            break;
          }
          return new VectorNumbaCoefficient(vdim, func_wrap->get_obj2(), func_wrap);
      } else {
          switch(mode){
          case 0:
            func_wrap->set_obj1(std::bind(&VectorNumbaFunction2::call, func_wrap, _1, _2));
            break;
          case 1:
            func_wrap->set_obj1(std::bind(&VectorNumbaFunction2::callr, func_wrap, _1, _2));
            func_wrap->create_outc();
            break;
          case 2:
            func_wrap->set_obj1(std::bind(&VectorNumbaFunction2::calli, func_wrap, _1, _2));
            func_wrap->create_outc();
            break;
          }
          return new VectorNumbaCoefficient(vdim, func_wrap->get_obj1(), func_wrap);
      }
}

// MatrixFunctionCoefficient
class MatrixNumbaFunction2 : public NumbaFunctionBase {
 private:
  std::function<void(const mfem::Vector &, mfem::DenseMatrix &)> obj1 = nullptr;
  std::function<void(const mfem::Vector &, double, mfem::DenseMatrix &)> obj2 = nullptr;
  int vdim_;
  std::complex<double> *outc;
 public:
    MatrixNumbaFunction2(PyObject *input, int vdim)
      : NumbaFunctionBase(input, 3, false), vdim_(vdim){}
    MatrixNumbaFunction2(PyObject *input, int vdim, bool td)
      : NumbaFunctionBase(input, 3, td), vdim_(vdim){}
    ~MatrixNumbaFunction2(){
      delete [] outc;
    }

    void call(const mfem::Vector &x, mfem::DenseMatrix &out){
      int sdim = x.Size();
      out = 0.0;
      return ((void (*) (double *, int, void**, double *))address_)(x.GetData(),
                                                                    sdim,
                                                                    (void **)data_ptr,
                                                                    out.GetData());

    }
    void callt(const mfem::Vector &x, double t, mfem::DenseMatrix &out){
      int sdim = x.Size();
      out = 0.0;
      return ((void (*) (double *, int, double, void**, double *))address_)(x.GetData(),
                                                                            sdim,
                                                                            t,
                                                                            (void **)data_ptr,
                                                                            out.GetData());
    }
    void callr(const mfem::Vector &x, mfem::DenseMatrix &out){
      int sdim = x.Size();
      out = 0.0;
      ((void (*) (double *, int, void**, std::complex<double> *))address_)(x.GetData(),
                                                                           sdim,
                                                                           (void**)data_ptr,
                                                                           outc);
      double *outptr = out.GetData();
      for (int i = 0; i < vdim_; i++) {
        outptr[i] = outc[i].real();
      }
    }
    void calltr(const mfem::Vector &x, double t, mfem::DenseMatrix &out){
      int sdim = x.Size();
      out = 0.0;
      ((void (*) (double *, int, double, void**,  std::complex<double> *))address_)(x.GetData(),
                                                                                    sdim,
                                                                                    t,
                                                                                    (void **)data_ptr,
                                                                                    outc);
      double *outptr = out.GetData();
      for (int i = 0; i < vdim_; i++) {
        outptr[i] = outc[i].real();
      }
    }
    void calli(const mfem::Vector &x, mfem::DenseMatrix &out){
      int sdim = x.Size();
      out = 0.0;
      ((void (*) (double *, int, void**, std::complex<double> *))address_)(x.GetData(),
                                                                           sdim,
                                                                           (void **)data_ptr,
                                                                           outc);
      double *outptr = out.GetData();
      for (int i = 0; i < vdim_; i++) {
        outptr[i] = outc[i].imag();
      }

    }
    void callti(const mfem::Vector &x, double t, mfem::DenseMatrix &out){
      int sdim = x.Size();
      out = 0.0;
      ((void (*) (double *, int, double, void**,  std::complex<double> *))address_)(x.GetData(),
                                                                                    sdim,
                                                                                    t,
                                                                                    (void **)data_ptr,
                                                                                    outc);
      double *outptr = out.GetData();
      for (int i = 0; i < vdim_; i++) {
        outptr[i] = outc[i].imag();
      }
    }
    void GetArrayImaginary(mfem::DenseMatrix &out){
      double *outptr = out.GetData();
      for (int i = 0; i < vdim_; i++) {
        outptr[i] = outc[i].imag();
      }
    }
    void create_outc(){
      outc = new std::complex<double>[vdim_];
    }
    void set_obj1(std::function<void(const mfem::Vector &, mfem::DenseMatrix &)> obj1_){
      obj1 = obj1_;
    };
    void set_obj2(std::function<void(const mfem::Vector &, double, mfem::DenseMatrix &)> obj2_){
      obj2 = obj2_;
    };
    std::function<void(const mfem::Vector &, mfem::DenseMatrix &)> get_obj1(){return obj1;}
    std::function<void(const mfem::Vector &, double, mfem::DenseMatrix &)> get_obj2(){return obj2;}

};

MatrixNumbaCoefficient* GenerateMatrixNumbaCoefficient(PyObject *numba_func, int height,  int width, bool td, int mode){
  using std::placeholders::_1;
  using std::placeholders::_2;
  using std::placeholders::_3;

  //mfem::DenseMatrix &m = mfem::DenseMatrix(width, height);

  MatrixNumbaFunction2 *func_wrap = new MatrixNumbaFunction2(numba_func, width*height, td);
  if (td) {
          switch(mode){
          case 0:
            func_wrap->set_obj2(std::bind(&MatrixNumbaFunction2::callt, func_wrap, _1, _2, _3));
            break;
          case 1:
            func_wrap->set_obj2(std::bind(&MatrixNumbaFunction2::calltr, func_wrap, _1, _2, _3));
            func_wrap->create_outc();
            break;
          case 2:
            func_wrap->set_obj2(std::bind(&MatrixNumbaFunction2::callti, func_wrap, _1, _2, _3));
            func_wrap->create_outc();
            break;
          }
          return new MatrixNumbaCoefficient(height, width, func_wrap->get_obj2(), func_wrap);
   } else {
          switch(mode){
          case 0:
            func_wrap->set_obj1(std::bind(&MatrixNumbaFunction2::call, func_wrap, _1, _2));
            break;
          case 1:
            func_wrap->set_obj1(std::bind(&MatrixNumbaFunction2::callr, func_wrap, _1, _2));
            func_wrap->create_outc();
            break;
          case 2:
            func_wrap->set_obj1(std::bind(&MatrixNumbaFunction2::calli, func_wrap, _1, _2));
            func_wrap->create_outc();
            break;
          }
          return new MatrixNumbaCoefficient(height, width, func_wrap->get_obj1(), func_wrap);
      }
}

void SetNumbaCoefficientDependency(NumbaCoefficientBase &obj,
                                   const mfem::Array<mfem::Coefficient *>& a1,
                                   const mfem::Array<mfem::VectorCoefficient *>& a2,
                                   const mfem::Array<mfem::MatrixCoefficient *>& a3,
                                   const mfem::Array<ScalarNumbaCoefficient *>& a4,
                                   const mfem::Array<VectorNumbaCoefficient *>& a5,
                                   const mfem::Array<MatrixNumbaCoefficient *>& a6){
   obj.SetParams(a1,a2, a3, a4, a5, a6);
}
%}

%newobject NumbaFunction::GenerateCoefficient;
%newobject VectorNumbaFunction::GenerateCoefficient;
%newobject MatrixNumbaFunction::GenerateCoefficient;
%newobject GenerateScalarNumbaCoefficient;
%newobject GenerateVectorNumbaCoefficient;
%newobject GenerateMatrixNumbaCoefficient;

%pythoncode %{

from mfem.common.numba_coefficient_utils import (generate_caller_scalar,
                                                 generate_caller_array,
                                                 generate_caller_array_oldstyle,
                                                 generate_signature_scalar,
                                                 generate_signature_array,
                                                 generate_signature_array_oldstyle,
                                                 get_setting)


try:
    import numpy as np
    from numba import cfunc, types, carray, farray
    scalar_sig = types.double(types.CPointer(types.double),
                              types.intc,)
    scalar_sig_t = types.double(types.CPointer(types.double),
                                types.double,
                                types.intc,)
    vector_sig = types.void(types.CPointer(types.double),
                        types.CPointer(types.double),
                        types.intc,
                        types.intc)
    vector_sig_t = types.void(types.CPointer(types.double),
                          types.double,
                          types.CPointer(types.double),
                          types.intc,
                          types.intc)

    matrix_sig = vector_sig
    matrix_sig_t = vector_sig_t



    from inspect import signature

    def IsNumbaCoefficient(obj):
        return (isinstance(obj, ScalarNumbaCoefficient) or
                isinstance(obj, VectorNumbaCoefficient) or
                isinstance(obj, MatrixNumbaCoefficient))

    def _copy_func_and_apply_params(f, params):
        import copy
        import types
        import functools

        """Based on https://stackoverflow.com/a/13503277/2988730 (@unutbu)"""
        globals = f.__globals__.copy()
        for k in params:
            globals[k] = params[k]
        g = types.FunctionType(f.__code__, globals, name=f.__name__,
                               argdefs=f.__defaults__, closure=f.__closure__)
        g = functools.update_wrapper(g, f)
        g.__module__ = f.__module__
        g.__kwdefaults__ = copy.copy(f.__kwdefaults__)
        return g

    class _JIT(object):
        def func(self, sig, params=None):
            params = {} if params is None else params
            def dec(func):
                from numba import jit
                gfunc=_copy_func_and_apply_params(func, params)
                ff = jit(sig)(gfunc)
                return ff
            return dec

<<<<<<< HEAD
        @staticmethod
        def scalar(func=None, **kwargs):
            def wrapper(func):
                def dec(*args, **kwargs):
                    return _scalar(*args, **kwargs)
                return dec(func, **kwargs)
            if func:
                return wrapper(func)
            else:
                return wrapper

        @staticmethod
        def vector(func=None, **kwargs):
            def wrapper(func):
                def dec(*args, **kwargs):
                    return _vector(*args, **kwargs)
                return dec(func, **kwargs)
            if func:
                return wrapper(func)
            else:
                return wrapper

        @staticmethod
        def matrix(func=None, **kwargs):
            def wrapper(func):
                def dec(*args, **kwargs):
                    return _matrixr(*args, **kwargs)
                return dec(func, **kwargs)
            if func:
                return wrapper(func)
            else:
                return wrapper

=======
        def scalar(self, td=False, params=None, complex=False, dependency=None,
                   interface="simple", sdim=None, debug=False):
            if dependency is None:
                dependency = []
            if params is None:
                params = {}
            params["sdim"] = sdim

            def dec(func):
                from numba import cfunc, njit

                setting = get_setting(1, complex, dependency, td)

                if interface=="c++":
                    sig = generate_signature_scalar(setting)
                elif interface=="simple":
                    sig = generate_signature_scalar(setting)
                else:
                    sig = interface[1](setting)

                if debug:
                    print("(DEBUG) signature for function:", sig)

                gfunc=self._copy_func_and_apply_params(func, params)
                ff = njit(sig)(gfunc)

                if complex:
                    outtype = types.complex128
                else:
                    outtype = types.double

                if td:
                    caller_sig = outtype(types.CPointer(types.double),
                                         types.int32,
                                         types.double,
                                         types.CPointer(types.voidptr))
                else:
                    caller_sig = outtype(types.CPointer(types.double),
                                         types.int32,
                                        types.CPointer(types.voidptr))

                if interface=="c++":
                     caller_txt = generate_caller_scalar(setting)
                elif interface=="simple":
                     caller_txt = generate_caller_scalar(setting)
                else:
                  caller_txt = interface[0](setting)

                if debug:
                     print("(DEBUG) generated caller sig:\n", caller_sig)
                     print("(DEBUG) generated caller function:\n", caller_txt)

                exec(caller_txt, globals(), locals())
                caller_params = {"inner_func": ff, "carray":carray, "farray":farray}
                caller_func = self._copy_func_and_apply_params(locals()["_caller"], caller_params)
                ff = cfunc(caller_sig)(caller_func)

                if complex:
                     coeff = GenerateScalarNumbaCoefficient(ff, td, 1)
                     coeff.SetOutComplex(setting["output"])

                     coeff.real = GenerateScalarNumbaCoefficient(ff, td, 1)
                     coeff.imag = GenerateScalarNumbaCoefficient(ff, td, 2)
                     coeffs = (coeff, coeff.real, coeff.imag)
                else:
                     coeff = GenerateScalarNumbaCoefficient(ff, td, 0)
                     coeff.SetOutComplex(setting["output"])
                     coeffs = (coeff, )

                for c in coeffs:
                     c.SetIsDepComplex(setting["isdepcomplex"])
                     c.SetKinds(setting["kinds"])
                     SetNumbaCoefficientDependency(c,
                                                   setting["s_coeffs"],
                                                   setting["v_coeffs"],
                                                   setting["m_coeffs"],
                                                   setting["ns_coeffs"],
                                                   setting["nv_coeffs"],
                                                   setting["nm_coeffs"])
                     c._dependency_link = dependency
                return coeff
            return dec

        def vector(self, vdim=None, shape=None, td=False, params=None,
                   complex=False, dependency=None, interface="simple", sdim=None, debug=False):

            assert (vdim is not None or shape is not None), "vdim or shape must be given"

            if vdim is not None and shape is None:
                shape = (vdim, )
            if vdim is None and shape is not None:
                vdim = shape[0]

            assert vdim == shape[0], "vdim and shape are not consistent"

            if dependency is None:
                dependency = []
            if params is None:
                params = {}
            params["shape"] = shape
            params["vdim"] = vdim

            if sdim is not None:
                # optional parameter to use sdim in a user function
                params["sdim"] = sdim

            def dec(func):
                from numba import cfunc, njit

                setting = get_setting(shape, complex, dependency, td)

                if interface == "simple":
                    sig = generate_signature_array(setting)
                elif interface == "c++":
                    sig = generate_signature_array_oldstyle(setting)
                else:
                    sig = interface[1](setting)

                if debug:
                    print("(DEBUG) signature for function:", sig)

                gfunc=self._copy_func_and_apply_params(func, params)
                ff = njit(sig)(gfunc)

                if complex:
                    outtype = types.complex128
                else:
                    outtype = types.double

                if td:
                    caller_sig = types.void(types.CPointer(types.double),
                                            types.int32,
                                            types.double,
                                            types.CPointer(types.voidptr),
                                            types.CPointer(outtype))
                else:
                    caller_sig = types.void(types.CPointer(types.double),
                                            types.int32,
                                            types.CPointer(types.voidptr),
                                            types.CPointer(outtype))

                if interface == "simple":
                    caller_txt = generate_caller_array(setting)
                elif interface == "c++":
                    caller_txt = generate_caller_array_oldstyle(setting)
                else:
                    caller_txt = interface[0](setting)

                if debug:
                     print("(DEBUG) generated caller sig:\n", caller_sig)
                     print("(DEBUG) generated caller function:\n", caller_txt)

                exec(caller_txt, globals(), locals())

                caller_params = {"inner_func": ff, "np":np, "shape":shape,
                                 "carray":carray, "farray":farray}

                if vdim is not None:
                    caller_params["vdim"] = vdim

                caller_func = self._copy_func_and_apply_params(locals()["_caller"], caller_params)
                ff = cfunc(caller_sig)(caller_func)

                if complex:
                     coeff = GenerateVectorNumbaCoefficient(ff, shape[0], td, 1)
                     coeff.SetOutComplex(setting["output"])

                     coeff.real = GenerateVectorNumbaCoefficient(ff, shape[0], td, 1)
                     coeff.imag = GenerateVectorNumbaCoefficient(ff, shape[0], td, 2)
                     coeffs = (coeff, coeff.real, coeff.imag)
                else:
                     coeff =  GenerateVectorNumbaCoefficient(ff, shape[0], td, 0)
                     coeff.SetOutComplex(setting["output"])
                     coeffs = (coeff, )

                for c in coeffs:
                     c.SetIsDepComplex(setting["isdepcomplex"])
                     c.SetKinds(setting["kinds"])
                     SetNumbaCoefficientDependency(c,
                                                   setting["s_coeffs"],
                                                   setting["v_coeffs"],
                                                   setting["m_coeffs"],
                                                   setting["ns_coeffs"],
                                                   setting["nv_coeffs"],
                                                   setting["nm_coeffs"])
                     c._dependency_link = dependency
                return coeff
            return dec

        def matrix(self, height=None, width=None, shape=None, td=False, params=None,
                   complex=False, dependency=None, interface="simple", sdim=None, debug=False):

            if (width is None and height is not None or
                width is not None and height is None) :
                assert False, "height and width must be used together"

            assert (width is not None or shape is not None), "w/h or shape must be given"

            if width is not None and shape is None:
                shape = (width, height)
            if height is None and width is None and shape is not None:
                width = shape[0]
                height = shape[1]
            assert height == shape[0], "height and shape[0] are not consistent"
            assert width == shape[1], "width and shape[1] are not consistent"

            if shape[0] != shape[1]:
                import warnings
                warning.warn("Rectangular matrix coefficient is experimental", UserWarning)

            if dependency is None:
                dependency = []
            if params is None:
                params = {}
            params["sdim"] = sdim
            params["shape"] = shape
            params["width"] = width
            params["height"] = height

            def dec(func):
                from numba import cfunc, njit

                setting = get_setting(shape, complex, dependency, td)

                if interface == "simple":
                    sig = generate_signature_array(setting)
                elif interface == "c++":
                    sig = generate_signature_array_oldstyle(setting)
                else:
                    sig = interface[1](setting)

                if debug:
                    print("(DEBUG) signature for function:", sig)

                gfunc=self._copy_func_and_apply_params(func, params)
                ff = njit(sig)(gfunc)

                if complex:
                    outtype = types.complex128
                else:
                    outtype = types.double
                if td:
                    caller_sig = types.void(types.CPointer(types.double),
                                            types.int32,
                                            types.double,
                                            types.CPointer(types.voidptr),
                                            types.CPointer(outtype))
                else:
                    caller_sig = types.void(types.CPointer(types.double),
                                            types.int32,
                                            types.CPointer(types.voidptr),
                                            types.CPointer(outtype))

                if interface == "simple":
                    caller_txt = generate_caller_array(setting)
                elif interface == "c++":
                    caller_txt = generate_caller_array_oldstyle(setting)
                else:
                    caller_txt = interface[0](setting)

                if debug:
                     print("(DEBUG) generated caller sig:\n", caller_sig)
                     print("(DEBUG) generated caller function:\n", caller_txt)

                exec(caller_txt, globals(), locals())

                caller_params = {"inner_func": ff, "np":np, "shape":shape,
                                 "carray":carray, "farray":farray}
                caller_func = self._copy_func_and_apply_params(locals()["_caller"], caller_params)
                ff = cfunc(caller_sig)(caller_func)

                if complex:
                     coeff = GenerateMatrixNumbaCoefficient(ff, shape[0], shape[1], td, 1)
                     coeff.SetOutComplex(setting["output"])

                     coeff.real = GenerateMatrixNumbaCoefficient(ff, shape[0], shape[1], td, 1)
                     coeff.imag = GenerateMatrixNumbaCoefficient(ff, shape[0], shape[1], td, 2)
                     coeffs = (coeff, coeff.real, coeff.imag)

                else:
                     coeff = GenerateMatrixNumbaCoefficient(ff, shape[0], shape[1], td, 0)
                     coeff.SetOutComplex(setting["output"])
                     coeffs = (coeff, )

                for c in coeffs:
                     c.SetIsDepComplex(setting["isdepcomplex"])
                     c.SetKinds(setting["kinds"])
                     SetNumbaCoefficientDependency(c,
                                                   setting["s_coeffs"],
                                                   setting["v_coeffs"],
                                                   setting["m_coeffs"],
                                                   setting["ns_coeffs"],
                                                   setting["nv_coeffs"],
                                                   setting["nm_coeffs"])
                     c._dependency_link = dependency
                return coeff
            return dec
>>>>>>> 14ad2b23
    jit = _JIT()
except ImportError:
    pass
except BaseError:
    assert False, "Failed setting Numba signatures by an error other than ImportError"

def _scalar(func, td=False, params=None, complex=False, dependency=None,
            interface="simple", sdim=None, debug=False):
    if dependency is None:
        dependency = []
    if params is None:
        params = {}
    params["sdim"] = sdim

    from numba import cfunc, njit

    setting = get_setting(1, complex, dependency, td)

    if interface=="c++":
        sig = generate_signature_scalar(setting)
    elif interface=="simple":
        sig = generate_signature_scalar(setting)
    else:
        sig = interface[1](setting)

    if debug:
        print("(DEBUG) signature for function:", sig)

    gfunc=_copy_func_and_apply_params(func, params)
    ff = njit(sig)(gfunc)

    if complex:
        outtype = types.complex128
    else:
        outtype = types.double

    if td:
        caller_sig = outtype(types.CPointer(types.double),
                             types.int32,
                             types.double,
                             types.CPointer(types.voidptr))
    else:
        caller_sig = outtype(types.CPointer(types.double),
                             types.int32,
                            types.CPointer(types.voidptr))

    if interface=="c++":
         caller_txt = generate_caller_scalar(setting)
    elif interface=="simple":
         caller_txt = generate_caller_scalar(setting)
    else:
      caller_txt = interface[0](setting)

    if debug:
         print("(DEBUG) generated caller function:\n", caller_txt)

    exec(caller_txt, globals(), locals())
    caller_params = {"inner_func": ff, "carray":carray, "farray":farray}
    caller_func = _copy_func_and_apply_params(locals()["_caller"], caller_params)
    ff = cfunc(caller_sig)(caller_func)

    if complex:
         coeff = GenerateScalarNumbaCoefficient(ff, td, 1)
         coeff.SetOutComplex(setting["output"])

         coeff.real = GenerateScalarNumbaCoefficient(ff, td, 1)
         coeff.imag = GenerateScalarNumbaCoefficient(ff, td, 2)
         coeffs = (coeff, coeff.real, coeff.imag)
    else:
         coeff = GenerateScalarNumbaCoefficient(ff, td, 0)
         coeff.SetOutComplex(setting["output"])
         coeffs = (coeff, )

    for c in coeffs:
         c.SetIsDepComplex(setting["isdepcomplex"])
         c.SetKinds(setting["kinds"])
         SetNumbaCoefficientDependency(c,
                                       setting["s_coeffs"],
                                       setting["v_coeffs"],
                                       setting["m_coeffs"],
                                       setting["ns_coeffs"],
                                       setting["nv_coeffs"],
                                       setting["nm_coeffs"])
         c._dependency_link = dependency
    return coeff


def _vector(func, vdim=None, shape=None, td=False, params=None,
            complex=False, dependency=None, interface="simple", sdim=None, debug=False):

    assert (vdim is not None or shape is not None), "vdim or shape must be given"

    if vdim is not None and shape is None:
        shape = (vdim, )
    if vdim is None and shape is not None:
        vdim = shape[0]

    assert vdim == shape[0], "vdim and shape are not consistent"

    if dependency is None:
       dependency = []
    if params is None:
       params = {}
    params["shape"] = shape
    params["vdim"] = vdim

    if sdim is not None:
       # optional parameter to use sdim in a user function
       params["sdim"] = sdim

    from numba import cfunc, njit

    setting = get_setting(shape, complex, dependency, td)

    if interface == "simple":
        sig = generate_signature_array(setting)
    elif interface == "c++":
        sig = generate_signature_array_oldstyle(setting)
    else:
        sig = interface[1](setting)

    if debug:
        print("(DEBUG) signature for function:", sig)

    gfunc=_copy_func_and_apply_params(func, params)
    ff = njit(sig)(gfunc)

    if complex:
        outtype = types.complex128
    else:
        outtype = types.double

    if td:
        caller_sig = types.void(types.CPointer(types.double),
                                types.int32,
                                types.double,
                                types.CPointer(types.voidptr),
                                types.CPointer(outtype))
    else:
        caller_sig = types.void(types.CPointer(types.double),
                                types.int32,
                                types.CPointer(types.voidptr),
                                types.CPointer(outtype))

    if interface == "simple":
        caller_txt = generate_caller_array(setting)
    elif interface == "c++":
        caller_txt = generate_caller_array_oldstyle(setting)
    else:
        caller_txt = interface[0](setting)

    if debug:
         print("(DEBUG) generated caller function:\n", caller_txt)

    exec(caller_txt, globals(), locals())

    caller_params = {"inner_func": ff, "np":np, "shape":shape,
                     "carray":carray, "farray":farray}

    if vdim is not None:
        caller_params["vdim"] = vdim

    caller_func = _copy_func_and_apply_params(locals()["_caller"], caller_params)
    ff = cfunc(caller_sig)(caller_func)

    if complex:
         coeff = GenerateVectorNumbaCoefficient(ff, shape[0], td, 1)
         coeff.SetOutComplex(setting["output"])

         coeff.real = GenerateVectorNumbaCoefficient(ff, shape[0], td, 1)
         coeff.imag = GenerateVectorNumbaCoefficient(ff, shape[0], td, 2)
         coeffs = (coeff, coeff.real, coeff.imag)
    else:
         coeff =  GenerateVectorNumbaCoefficient(ff, shape[0], td, 0)
         coeff.SetOutComplex(setting["output"])
         coeffs = (coeff, )

    for c in coeffs:
         c.SetIsDepComplex(setting["isdepcomplex"])
         c.SetKinds(setting["kinds"])
         SetNumbaCoefficientDependency(c,
                                       setting["s_coeffs"],
                                       setting["v_coeffs"],
                                       setting["m_coeffs"],
                                       setting["ns_coeffs"],
                                       setting["nv_coeffs"],
                                       setting["nm_coeffs"])
         c._dependency_link = dependency
    return coeff


def _matrix(func, height=None, width=None, shape=None, td=False, params=None,
            complex=False, dependency=None, interface="simple", sdim=None, debug=False):

    if (width is None and height is not None or
        width is not None and height is None) :
        assert False, "height and width must be used together"

    assert (width is not None or shape is not None), "w/h or shape must be given"

    if width is not None and shape is None:
        shape = (width, height)
    if height is None and width is None and shape is not None:
        width = shape[0]
        height = shape[1]
    assert height == shape[0], "height and shape[0] are not consistent"
    assert width == shape[1], "width and shape[1] are not consistent"

    if shape[0] != shape[1]:
        import warnings
        warning.warn("Rectangular matrix coefficient is experimental", UserWarning)

    if dependency is None:
        dependency = []
    if params is None:
        params = {}
    params["sdim"] = sdim
    params["shape"] = shape
    params["width"] = width
    params["height"] = height

    from numba import cfunc, njit

    setting = get_setting(shape, complex, dependency, td)

    if interface == "simple":
        sig = generate_signature_array(setting)
    elif interface == "c++":
        sig = generate_signature_array_oldstyle(setting)
    else:
        sig = interface[1](setting)

    if debug:
        print("(DEBUG) signature for function:", sig)

    gfunc = _copy_func_and_apply_params(func, params)
    ff = njit(sig)(gfunc)

    if complex:
        outtype = types.complex128
    else:
        outtype = types.double
    if td:
        caller_sig = types.void(types.CPointer(types.double),
                                types.int32,
                                types.double,
                                types.CPointer(types.voidptr),
                                types.CPointer(outtype))
    else:
        caller_sig = types.void(types.CPointer(types.double),
                                types.int32,
                                types.CPointer(types.voidptr),
                                types.CPointer(outtype))

    if interface == "simple":
        caller_txt = generate_caller_array(setting)
    elif interface == "c++":
        caller_txt = generate_caller_array_oldstyle(setting)
    else:
        caller_txt = interface[0](setting)

    if debug:
         print("(DEBUG) generated caller function:\n", caller_txt)

    exec(caller_txt, globals(), locals())

    caller_params = {"inner_func": ff, "np":np, "shape":shape,
                     "carray":carray, "farray":farray}
    caller_func = _copy_func_and_apply_params(locals()["_caller"], caller_params)
    ff = cfunc(caller_sig)(caller_func)

    if complex:
         coeff = GenerateMatrixNumbaCoefficient(ff, shape[0], shape[1], td, 1)
         coeff.SetOutComplex(setting["output"])

         coeff.real = GenerateMatrixNumbaCoefficient(ff, shape[0], shape[1], td, 1)
         coeff.imag = GenerateMatrixNumbaCoefficient(ff, shape[0], shape[1], td, 2)
         coeffs = (coeff, coeff.real, coeff.imag)

    else:
         coeff = GenerateMatrixNumbaCoefficient(ff, shape[0], shape[1], td, 0)
         coeff.SetOutComplex(setting["output"])
         coeffs = (coeff, )

    for c in coeffs:
         c.SetIsDepComplex(setting["isdepcomplex"])
         c.SetKinds(setting["kinds"])
         SetNumbaCoefficientDependency(c,
                                       setting["s_coeffs"],
                                       setting["v_coeffs"],
                                       setting["m_coeffs"],
                                       setting["ns_coeffs"],
                                       setting["nv_coeffs"],
                                       setting["nm_coeffs"])
         c._dependency_link = dependency
    return coeff

%}<|MERGE_RESOLUTION|>--- conflicted
+++ resolved
@@ -1178,7 +1178,6 @@
                 return ff
             return dec
 
-<<<<<<< HEAD
         @staticmethod
         def scalar(func=None, **kwargs):
             def wrapper(func):
@@ -1212,305 +1211,6 @@
             else:
                 return wrapper
 
-=======
-        def scalar(self, td=False, params=None, complex=False, dependency=None,
-                   interface="simple", sdim=None, debug=False):
-            if dependency is None:
-                dependency = []
-            if params is None:
-                params = {}
-            params["sdim"] = sdim
-
-            def dec(func):
-                from numba import cfunc, njit
-
-                setting = get_setting(1, complex, dependency, td)
-
-                if interface=="c++":
-                    sig = generate_signature_scalar(setting)
-                elif interface=="simple":
-                    sig = generate_signature_scalar(setting)
-                else:
-                    sig = interface[1](setting)
-
-                if debug:
-                    print("(DEBUG) signature for function:", sig)
-
-                gfunc=self._copy_func_and_apply_params(func, params)
-                ff = njit(sig)(gfunc)
-
-                if complex:
-                    outtype = types.complex128
-                else:
-                    outtype = types.double
-
-                if td:
-                    caller_sig = outtype(types.CPointer(types.double),
-                                         types.int32,
-                                         types.double,
-                                         types.CPointer(types.voidptr))
-                else:
-                    caller_sig = outtype(types.CPointer(types.double),
-                                         types.int32,
-                                        types.CPointer(types.voidptr))
-
-                if interface=="c++":
-                     caller_txt = generate_caller_scalar(setting)
-                elif interface=="simple":
-                     caller_txt = generate_caller_scalar(setting)
-                else:
-                  caller_txt = interface[0](setting)
-
-                if debug:
-                     print("(DEBUG) generated caller sig:\n", caller_sig)
-                     print("(DEBUG) generated caller function:\n", caller_txt)
-
-                exec(caller_txt, globals(), locals())
-                caller_params = {"inner_func": ff, "carray":carray, "farray":farray}
-                caller_func = self._copy_func_and_apply_params(locals()["_caller"], caller_params)
-                ff = cfunc(caller_sig)(caller_func)
-
-                if complex:
-                     coeff = GenerateScalarNumbaCoefficient(ff, td, 1)
-                     coeff.SetOutComplex(setting["output"])
-
-                     coeff.real = GenerateScalarNumbaCoefficient(ff, td, 1)
-                     coeff.imag = GenerateScalarNumbaCoefficient(ff, td, 2)
-                     coeffs = (coeff, coeff.real, coeff.imag)
-                else:
-                     coeff = GenerateScalarNumbaCoefficient(ff, td, 0)
-                     coeff.SetOutComplex(setting["output"])
-                     coeffs = (coeff, )
-
-                for c in coeffs:
-                     c.SetIsDepComplex(setting["isdepcomplex"])
-                     c.SetKinds(setting["kinds"])
-                     SetNumbaCoefficientDependency(c,
-                                                   setting["s_coeffs"],
-                                                   setting["v_coeffs"],
-                                                   setting["m_coeffs"],
-                                                   setting["ns_coeffs"],
-                                                   setting["nv_coeffs"],
-                                                   setting["nm_coeffs"])
-                     c._dependency_link = dependency
-                return coeff
-            return dec
-
-        def vector(self, vdim=None, shape=None, td=False, params=None,
-                   complex=False, dependency=None, interface="simple", sdim=None, debug=False):
-
-            assert (vdim is not None or shape is not None), "vdim or shape must be given"
-
-            if vdim is not None and shape is None:
-                shape = (vdim, )
-            if vdim is None and shape is not None:
-                vdim = shape[0]
-
-            assert vdim == shape[0], "vdim and shape are not consistent"
-
-            if dependency is None:
-                dependency = []
-            if params is None:
-                params = {}
-            params["shape"] = shape
-            params["vdim"] = vdim
-
-            if sdim is not None:
-                # optional parameter to use sdim in a user function
-                params["sdim"] = sdim
-
-            def dec(func):
-                from numba import cfunc, njit
-
-                setting = get_setting(shape, complex, dependency, td)
-
-                if interface == "simple":
-                    sig = generate_signature_array(setting)
-                elif interface == "c++":
-                    sig = generate_signature_array_oldstyle(setting)
-                else:
-                    sig = interface[1](setting)
-
-                if debug:
-                    print("(DEBUG) signature for function:", sig)
-
-                gfunc=self._copy_func_and_apply_params(func, params)
-                ff = njit(sig)(gfunc)
-
-                if complex:
-                    outtype = types.complex128
-                else:
-                    outtype = types.double
-
-                if td:
-                    caller_sig = types.void(types.CPointer(types.double),
-                                            types.int32,
-                                            types.double,
-                                            types.CPointer(types.voidptr),
-                                            types.CPointer(outtype))
-                else:
-                    caller_sig = types.void(types.CPointer(types.double),
-                                            types.int32,
-                                            types.CPointer(types.voidptr),
-                                            types.CPointer(outtype))
-
-                if interface == "simple":
-                    caller_txt = generate_caller_array(setting)
-                elif interface == "c++":
-                    caller_txt = generate_caller_array_oldstyle(setting)
-                else:
-                    caller_txt = interface[0](setting)
-
-                if debug:
-                     print("(DEBUG) generated caller sig:\n", caller_sig)
-                     print("(DEBUG) generated caller function:\n", caller_txt)
-
-                exec(caller_txt, globals(), locals())
-
-                caller_params = {"inner_func": ff, "np":np, "shape":shape,
-                                 "carray":carray, "farray":farray}
-
-                if vdim is not None:
-                    caller_params["vdim"] = vdim
-
-                caller_func = self._copy_func_and_apply_params(locals()["_caller"], caller_params)
-                ff = cfunc(caller_sig)(caller_func)
-
-                if complex:
-                     coeff = GenerateVectorNumbaCoefficient(ff, shape[0], td, 1)
-                     coeff.SetOutComplex(setting["output"])
-
-                     coeff.real = GenerateVectorNumbaCoefficient(ff, shape[0], td, 1)
-                     coeff.imag = GenerateVectorNumbaCoefficient(ff, shape[0], td, 2)
-                     coeffs = (coeff, coeff.real, coeff.imag)
-                else:
-                     coeff =  GenerateVectorNumbaCoefficient(ff, shape[0], td, 0)
-                     coeff.SetOutComplex(setting["output"])
-                     coeffs = (coeff, )
-
-                for c in coeffs:
-                     c.SetIsDepComplex(setting["isdepcomplex"])
-                     c.SetKinds(setting["kinds"])
-                     SetNumbaCoefficientDependency(c,
-                                                   setting["s_coeffs"],
-                                                   setting["v_coeffs"],
-                                                   setting["m_coeffs"],
-                                                   setting["ns_coeffs"],
-                                                   setting["nv_coeffs"],
-                                                   setting["nm_coeffs"])
-                     c._dependency_link = dependency
-                return coeff
-            return dec
-
-        def matrix(self, height=None, width=None, shape=None, td=False, params=None,
-                   complex=False, dependency=None, interface="simple", sdim=None, debug=False):
-
-            if (width is None and height is not None or
-                width is not None and height is None) :
-                assert False, "height and width must be used together"
-
-            assert (width is not None or shape is not None), "w/h or shape must be given"
-
-            if width is not None and shape is None:
-                shape = (width, height)
-            if height is None and width is None and shape is not None:
-                width = shape[0]
-                height = shape[1]
-            assert height == shape[0], "height and shape[0] are not consistent"
-            assert width == shape[1], "width and shape[1] are not consistent"
-
-            if shape[0] != shape[1]:
-                import warnings
-                warning.warn("Rectangular matrix coefficient is experimental", UserWarning)
-
-            if dependency is None:
-                dependency = []
-            if params is None:
-                params = {}
-            params["sdim"] = sdim
-            params["shape"] = shape
-            params["width"] = width
-            params["height"] = height
-
-            def dec(func):
-                from numba import cfunc, njit
-
-                setting = get_setting(shape, complex, dependency, td)
-
-                if interface == "simple":
-                    sig = generate_signature_array(setting)
-                elif interface == "c++":
-                    sig = generate_signature_array_oldstyle(setting)
-                else:
-                    sig = interface[1](setting)
-
-                if debug:
-                    print("(DEBUG) signature for function:", sig)
-
-                gfunc=self._copy_func_and_apply_params(func, params)
-                ff = njit(sig)(gfunc)
-
-                if complex:
-                    outtype = types.complex128
-                else:
-                    outtype = types.double
-                if td:
-                    caller_sig = types.void(types.CPointer(types.double),
-                                            types.int32,
-                                            types.double,
-                                            types.CPointer(types.voidptr),
-                                            types.CPointer(outtype))
-                else:
-                    caller_sig = types.void(types.CPointer(types.double),
-                                            types.int32,
-                                            types.CPointer(types.voidptr),
-                                            types.CPointer(outtype))
-
-                if interface == "simple":
-                    caller_txt = generate_caller_array(setting)
-                elif interface == "c++":
-                    caller_txt = generate_caller_array_oldstyle(setting)
-                else:
-                    caller_txt = interface[0](setting)
-
-                if debug:
-                     print("(DEBUG) generated caller sig:\n", caller_sig)
-                     print("(DEBUG) generated caller function:\n", caller_txt)
-
-                exec(caller_txt, globals(), locals())
-
-                caller_params = {"inner_func": ff, "np":np, "shape":shape,
-                                 "carray":carray, "farray":farray}
-                caller_func = self._copy_func_and_apply_params(locals()["_caller"], caller_params)
-                ff = cfunc(caller_sig)(caller_func)
-
-                if complex:
-                     coeff = GenerateMatrixNumbaCoefficient(ff, shape[0], shape[1], td, 1)
-                     coeff.SetOutComplex(setting["output"])
-
-                     coeff.real = GenerateMatrixNumbaCoefficient(ff, shape[0], shape[1], td, 1)
-                     coeff.imag = GenerateMatrixNumbaCoefficient(ff, shape[0], shape[1], td, 2)
-                     coeffs = (coeff, coeff.real, coeff.imag)
-
-                else:
-                     coeff = GenerateMatrixNumbaCoefficient(ff, shape[0], shape[1], td, 0)
-                     coeff.SetOutComplex(setting["output"])
-                     coeffs = (coeff, )
-
-                for c in coeffs:
-                     c.SetIsDepComplex(setting["isdepcomplex"])
-                     c.SetKinds(setting["kinds"])
-                     SetNumbaCoefficientDependency(c,
-                                                   setting["s_coeffs"],
-                                                   setting["v_coeffs"],
-                                                   setting["m_coeffs"],
-                                                   setting["ns_coeffs"],
-                                                   setting["nv_coeffs"],
-                                                   setting["nm_coeffs"])
-                     c._dependency_link = dependency
-                return coeff
-            return dec
->>>>>>> 14ad2b23
     jit = _JIT()
 except ImportError:
     pass
@@ -1565,6 +1265,7 @@
       caller_txt = interface[0](setting)
 
     if debug:
+         print("(DEBUG) generated caller sig:\n", caller_sig)
          print("(DEBUG) generated caller function:\n", caller_txt)
 
     exec(caller_txt, globals(), locals())
@@ -1663,6 +1364,7 @@
         caller_txt = interface[0](setting)
 
     if debug:
+         print("(DEBUG) generated caller sig:\n", caller_sig)
          print("(DEBUG) generated caller function:\n", caller_txt)
 
     exec(caller_txt, globals(), locals())
@@ -1773,6 +1475,7 @@
         caller_txt = interface[0](setting)
 
     if debug:
+         print("(DEBUG) generated caller sig:\n", caller_sig)
          print("(DEBUG) generated caller function:\n", caller_txt)
 
     exec(caller_txt, globals(), locals())
