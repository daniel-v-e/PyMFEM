--- conflicted
+++ resolved
@@ -177,7 +177,7 @@
 %define INSTANTIATE_ARRAY_BOOL
 %template(boolArray) mfem::Array<bool>;
 %extend mfem::Array<bool> {
-<<<<<<< HEAD
+
   PyObject * __getitem__(PyObject* param) {
     int len = self->Size();
     if (PySlice_Check(param)) {
@@ -307,8 +307,7 @@
 %define INSTANTIATE_ARRAY_NUMPYARRAY(XXX, YYY, NP_TYPE)
 %template(##XXX##Array) mfem::Array<YYY>;
 %extend mfem::Array<YYY> { 
-=======
->>>>>>> ce1ba0b6
+
   PyObject * __getitem__(PyObject* param) {
     int len = self->Size();
     if (PySlice_Check(param)) {
@@ -325,7 +324,7 @@
 
         if (check == -1) {
             PyErr_SetString(PyExc_ValueError, "Slicing mfem::Array<bool> failed.");
-<<<<<<< HEAD
+
             return NULL; 
 	}
 	if (step == 1) {
@@ -336,81 +335,7 @@
             PyErr_SetString(PyExc_ValueError, "Slicing mfem::Array<T> with stride>1 not supported.");
 	    return NULL;
 	}
-=======
-            return NULL;
-        }
-        if (step == 1) {
-            mfem::Array<bool> *vec;
-            vec = new mfem::Array<bool>(self->GetData() +  start, slicelength);
-            return SWIG_NewPointerObj(SWIG_as_voidptr(vec), $descriptor(mfem::Array<bool> *), 1);
-        } else {
-            PyErr_SetString(PyExc_ValueError, "Slicing mfem::Array<bool> with stride>1 not supported.");
-            return NULL;
-        }
-    } else {
-        PyErr_Clear();
-        long idx = PyInt_AsLong(param);
-        if (PyErr_Occurred()) {
-           PyErr_SetString(PyExc_ValueError, "Argument must be either int or slice");
-            return NULL;
-        }
-        if (idx >= 0){
-          if (self->operator[](idx)){
-            return Py_True;
-          } else {
-            return Py_False;
-          }
-        } else {
-          if (self->operator[](len+idx)){
-            return Py_True;
-          } else {
-            return Py_False;
-          }
-        }
-    }
-  }
-  PyObject* GetDataArray(void) const{
-     const bool* A = self->GetData();
-     int L = self->Size();
-     npy_intp dims[] = {L};
-     return  PyArray_SimpleNewFromData(1, dims, NPY_BOOL, (void *)A);
-  }
- };
-%enddef
-
-// tool to deffine mfem::Array returining elements using numpy Scalar
- // mfem::Array(unsigned int) -> uintArray
- // NP_TYPE is things like NPY_FLOAT32
-%define INSTANTIATE_ARRAY_NUMPYARRAY(XXX, YYY, NP_TYPE)
-%template(##XXX##Array) mfem::Array<YYY>;
-%extend mfem::Array<YYY> {
-  PyObject * __getitem__(PyObject* param) {
-    int len = self->Size();
-    if (PySlice_Check(param)) {
-        long start = 0, stop = 0, step = 0, slicelength = 0;
-        int check;
-
-        //%#ifdef TARGET_PY3
-        check = PySlice_GetIndicesEx(param, len, &start, &stop, &step,
-                                     &slicelength);
-        //%#else
-        //check = PySlice_GetIndicesEx((PySliceObject*)param, len, &start, &stop, &step,
-        //                           &slicelength);
-        //%#endif
-
-        if (check == -1) {
-            PyErr_SetString(PyExc_ValueError, "Slicing mfem::Array<bool> failed.");
-            return NULL;
-        }
-        if (step == 1) {
-            mfem::Array<YYY> *vec;
-            vec = new mfem::Array<YYY>(self->GetData() +  start, slicelength);
-            return SWIG_NewPointerObj(SWIG_as_voidptr(vec), $descriptor(mfem::Array<YYY> *), 1);
-        } else {
-            PyErr_SetString(PyExc_ValueError, "Slicing mfem::Array<T> with stride>1 not supported.");
-            return NULL;
-        }
->>>>>>> ce1ba0b6
+
     } else {
         PyErr_Clear();
         long idx = PyInt_AsLong(param);
@@ -425,21 +350,13 @@
            return NULL;
         }
 
-<<<<<<< HEAD
 	YYY *data_ptr; 
         if (idx >= 0){
  	  data_ptr = &(self->operator[](idx));
 	} else {
  	  data_ptr = &(self->operator[](idx+len));
 	}
-=======
-        YYY *data_ptr;
-        if (idx >= 0){
-          data_ptr = &(self->operator[](idx));
-        } else {
-          data_ptr = &(self->operator[](idx+len));
-        }
->>>>>>> ce1ba0b6
+
         np_val = PyArray_Scalar(data_ptr, descr, NULL);
        return np_val;
     }
