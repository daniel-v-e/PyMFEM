--- conflicted
+++ resolved
@@ -1,10 +1,8 @@
 	<<<  Change Log. >>>
-<<<<<<< HEAD
+
 2021 10.xx
         * Fixed an issue due to new fe_xxx.hp
 	
-=======
->>>>>>> e4ffd7f9
 2021 08.27
         * memory leak
         * DenseTensor::Assign now accept numpy 3D array
