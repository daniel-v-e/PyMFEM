--- conflicted
+++ resolved
@@ -74,9 +74,8 @@
 ### profiling
 python -m cProfile -o output ../example/ex18.py
 
-<<<<<<< HEAD
 
-###
+### test sequence for centos7.9 (prepared during communication Issue#109)
 $ sudo docker run -it centos:centos7.9.2009
 $ yum install openssh-server openssh-clients git wget
 $ yum groupinstall "Development Tools"
@@ -87,5 +86,3 @@
 $ conda install -c conda-forge/label/gcc9 gcc_linux-64
 $ conda install -c conda-forge/label/gcc9 gxx_linux-64
 $ conda install -c conda-forge/label/gcc9 mpi4py
-=======
->>>>>>> a7b5e296
