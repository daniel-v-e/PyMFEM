--- conflicted
+++ resolved
@@ -630,13 +630,10 @@
     if enable_libceed:
         cmake_opts['DMFEM_USE_CEED'] = '1'
         cmake_opts['DCEED_DIR'] = libceed_prefix
-<<<<<<< HEAD
         libpath = os.path.dirname(
             find_libpath_from_prefix("ceed", libceed_prefix))
         add_rpath(libpath)
-=======
-        
->>>>>>> ee66be6f
+
     if enable_gslib:
         if serial:
             pass
@@ -645,11 +642,6 @@
         else:
             cmake_opts['DMFEM_USE_GSLIB'] = '1'
             cmake_opts['DGSLIB_DIR'] = gslibp_prefix
-<<<<<<< HEAD
-
-    cmake_opts['DCMAKE_INSTALL_RPATH'] = ":".join(rpaths)
-
-=======
             
     if enable_suitesparse:
         if serial:
@@ -659,7 +651,9 @@
             if suitesparse_prefix != '':
                  cmake_opts['DSuiteSparse_DIR'] = suitesparse_prefix
         
->>>>>>> ee66be6f
+
+    cmake_opts['DCMAKE_INSTALL_RPATH'] = ":".join(rpaths)
+    
     pwd = chdir(path)
     cmake('..', **cmake_opts)
 
