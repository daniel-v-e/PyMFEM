"""
  MFEM + PyMFEM (finite element method library)
"""
from sys import platform
import sys
import os
import urllib
import gzip
import site
import re
import shutil
import configparser
import itertools
import subprocess
from subprocess import DEVNULL

import multiprocessing
from multiprocessing import Pool
# force fork instead of spawn on MacOS to avoid race condition on mfem/__init__.py
if platform == "darwin":
    multiprocessing.set_start_method("fork")

from setuptools import setup, find_packages
from setuptools.command.build_py import build_py as _build_py
from setuptools.command.install import install as _install
from setuptools.command.install_egg_info import install_egg_info as _install_egg_info
from setuptools.command.install_lib import install_lib as _install_lib
from setuptools.command.install_scripts import install_scripts as _install_scripts
import setuptools.command.sdist

# this stops working after setuptools (56)
# try:
#    from setuptools._distutils.command.clean import clean as _clean
# except ImportError:
from distutils.command.clean import clean as _clean

try:
    from wheel.bdist_wheel import bdist_wheel as _bdist_wheel
    haveWheel = True
except ImportError:
    haveWheel = False

# To use a consistent encoding
# from codecs import open

# constants
repo_releases = {
    "gklib": "https://github.com/KarypisLab/GKlib/archive/refs/tags/METIS-v5.1.1-DistDGL-0.5.tar.gz",
    # "metis": "https://github.com/KarypisLab/METIS/archive/refs/tags/v5.1.1-DistDGL-v0.5.tar.gz",
    # "metis": "http://glaros.dtc.umn.edu/gkhome/fetch/sw/metis/metis-5.1.0.tar.gz",
    "metis": "https://github.com/mfem/tpls/raw/gh-pages/metis-5.1.0.tar.gz",
    "hypre": "https://github.com/hypre-space/hypre/archive/v2.28.0.tar.gz",
    "libceed": "https://github.com/CEED/libCEED/archive/refs/tags/v0.11.0.tar.gz",
    "gslib": "https://github.com/Nek5000/gslib/archive/refs/tags/v1.0.8.tar.gz"}

repos = {"mfem": "https://github.com/dohyun-cse/mfem.git",
         "libceed": "https://github.com/CEED/libCEED.git",
         "gklib": "https://github.com/KarypisLab/GKlib",
         "metis": "https://github.com/KarypisLab/METIS", }
repos_sha = {
    # "mfem": "2f6eb8838f8f5e8359abba0dd3434c8cc7147012",
    "mfem": "00b2a0705f647e17a1d4ffcb289adca503f28d42",  # version 4.5.2
    "gklib": "a7f8172703cf6e999dd0710eb279bba513da4fec",
    "metis": "94c03a6e2d1860128c2d0675cbbb86ad4f261256", }

rootdir = os.path.abspath(os.path.dirname(__file__))
extdir = os.path.join(rootdir, 'external')
if not os.path.exists(extdir):
    os.mkdir(os.path.join(rootdir, 'external'))

if platform == "linux" or platform == "linux2":
    dylibext = '.so'
elif platform == "darwin":
    # OS X
    dylibext = '.dylib'
elif platform == "win32":
    # Windows...
    assert False, "Windows is not supported yet. Contribution is welcome"

use_metis_gklib = False

### global variables
is_configured = False
prefix = ''

verbose = -1
swig_only = False
skip_install = False
run_swig = False
clean_swig = False
build_mfem = False
mfem_branch = None
build_mfemp = False
build_metis = False
build_hypre = False
build_libceed = False
build_gslib = False
build_parallel = False
build_serial = False

ext_prefix = ''
mfems_prefix = ''
mfemp_prefix = ''
mfem_source = ''
metis_prefix = ''
hypre_prefix = ''

enable_cuda = False
enable_cuda_hypre = False
cuda_prefix = ''
cuda_arch = ''
enable_pumi = False
pumi_prefix = ''
enable_strumpack = False
strumpack_prefix = ''
enable_libceed = False
libceed_prefix = ''
libceed_only = False
enable_gslib = False
gslibs_prefix = ''
gslibp_prefix = ''
gslib_only = False

enable_suitesparse = False
suitesparse_prefix = ""

enable_lapack = False
blas_libraries = ""
lapack_libraries = ""

dry_run = -1
do_bdist_wheel = False

cc_command = 'cc' if os.getenv("CC") is None else os.getenv("CC")
cxx_command = 'c++' if os.getenv("CC") is None else os.getenv("CXX")
mpicc_command = 'mpicc' if os.getenv("MPICC") is None else os.getenv("MPICC")
mpicxx_command = 'mpic++' if os.getenv(
    "MPICXX") is None else os.getenv("MPICXX")
cxx11_flag = '-std=c++11' if os.getenv(
    "CXX11FLAG") is None else os.getenv("CXX11FLAG")

use_unverifed_SSL = False if os.getenv(
    "unverifedSSL") is None else os.getenv("unverifiedSSL")

# meta data


def version():
    VERSIONFILE = os.path.join('mfem', '__init__.py')
    initfile_lines = open(VERSIONFILE, 'rt').readlines()
    VSRE = r"^__version__ = ['\"]([^'\"]*)['\"]"
    for line in initfile_lines:
        mo = re.search(VSRE, line, re.M)
        if mo:
            return mo.group(1)
    raise RuntimeError('Unable to find version string in %s.' % (VERSIONFILE,))


def long_description():
    with open(os.path.join(rootdir, 'README.md'), encoding='utf-8') as f:
        return f.read()


def install_requires():
    fname = os.path.join(rootdir, 'requirements.txt')
    if not os.path.exists(fname):
        return []
    fid = open(fname)
    requirements = fid.read().split('\n')
    fid.close()
    return requirements


def read_mfem_tplflags(prefix):
    filename = os.path.join(prefix, 'share', 'mfem', 'config.mk')
    if not os.path.exists(filename):
        print("NOTE: " + filename + " does not exist.")
        print("returning empty string")
        return ""

    config = configparser.ConfigParser()
    with open(filename) as fp:
        config.read_file(itertools.chain(['[global]'], fp), source=filename)
    flags = dict(config.items('global'))['mfem_tplflags']
    return flags


keywords = """
scientific computing
finite element method
"""

platforms = """
Mac OS X
Linux
"""
metadata = {'name': 'mfem',
            'version': version(),
            'description': __doc__.strip(),
            'long_description': long_description(),
            'long_description_content_type': "text/markdown",
            'url': 'http://mfem.org',
            'download_url': 'https://github.com/mfem',
            'classifiers': ['Development Status :: 4 - Beta',
                            'Intended Audience :: Developers',
                            'Topic :: Scientific/Engineering :: Physics',
                            'License :: OSI Approved :: BSD License',
                            'Programming Language :: Python :: 3.7',
                            'Programming Language :: Python :: 3.8',
                            'Programming Language :: Python :: 3.9',
                            'Programming Language :: Python :: 3.10', ],
            'keywords': [k for k in keywords.split('\n') if k],
            'platforms': [p for p in platforms.split('\n') if p],
            'license': 'BSD-3',
            'author': 'MFEM developement team',
            'author_email': '',
            'maintainer': 'S. Shiraiwa',
            'maintainer_email': 'shiraiwa@princeton.edu', }

# utilities


def abspath(path):
    return os.path.abspath(os.path.expanduser(path))


def external_install_prefix(verbose=True):

    if hasattr(site, "getusersitepackages"):
        usersite = site.getusersitepackages()
    else:
        usersite = site.USER_SITE

    if verbose:
        print("running external_install_prefix with the following parameters")
        print("   sys.argv :", sys.argv)
        print("   sys.prefix :", sys.prefix)
        print("   usersite :", usersite)
        print("   prefix :", prefix)

    if '--user' in sys.argv:
        path = usersite
        if not os.path.exists(path):
            os.makedirs(path)
        path = os.path.join(path, 'mfem', 'external')
        return path

    else:
        # when prefix is given...let's borrow pip._internal to find the location ;D
        import pip._internal.locations
        path = pip._internal.locations.get_scheme(
            "mfem", prefix=prefix).purelib
        if not os.path.exists(path):
            os.makedirs(path)
        path = os.path.join(path, 'mfem', 'external')
        return path
    '''
    else:
        py_version = '%s.%s' % (sys.version_info[0], sys.version_info[1])
        paths = (s % (py_version) for s in (
            sys.prefix + '/lib/python%s/dist-packages/',
            sys.prefix + '/lib/python%s/site-packages/',
            sys.prefix + '/local/lib/python%s/dist-packages/',
            sys.prefix + '/local/lib/python%s/site-packages/',
            '/Library/Python/%s/site-packages/',
        ))

    for path in paths:
        # if verbose:
        #    print("testing installation path", path)
        if os.path.exists(path):
            path = os.path.join(path, 'mfem', 'external')
            return path
    assert False, "no installation path found"
    return None
    '''


def find_command(name):
    from shutil import which
    return which(name)


swig_command = (find_command('swig') if os.getenv("SWIG") is None
                else os.getenv("SWIG"))
if swig_command is None:
    assert False, "SWIG is not installed (hint: pip install swig)"


def make_call(command, target='', force_verbose=False):
    '''
    call command
    '''
    print("calling ... " + " ".join(command))

    if dry_run:
        return
    kwargs = {'universal_newlines': True}

    myverbose = verbose or force_verbose
    if not myverbose:
        kwargs['stdout'] = DEVNULL
        kwargs['stderr'] = DEVNULL
    # else:
    #    kwargs['stdout'] = subprocess.PIPE
    #    kwargs['stderr'] = subprocess.STDOUT

    p = subprocess.Popen(command, **kwargs)
    p.communicate()
    if p.returncode != 0:
        if target == '':
            target = " ".join(command)
        print("Failed when calling command: " + target)
        raise subprocess.CalledProcessError(p.returncode,
                                            " ".join(command))

        #subprocess.check_call(command, **kwargs)
    # except subprocess.CalledProcessError:
    # print(stdout)


def chdir(path):
    '''
    change directory
    '''
    pwd = os.getcwd()
    os.chdir(path)
    if verbose:
        print("Moving to a directory : " + path)
    return pwd


def remove_files(files):
    for f in files:
        if verbose:
            print("Removing : " + f)
        if dry_run:
            continue
        os.remove(f)


def make(target):
    '''
    make : add -j option automatically
    '''
    command = ['make', '-j', str(max((multiprocessing.cpu_count() - 1, 1)))]
    make_call(command, target=target, force_verbose=True)


def make_install(target, prefix=None):
    '''
    make install
    '''
    command = ['make', 'install']
    if prefix is not None:
        command.append('prefix='+prefix)
    make_call(command, target=target)


def download(xxx):
    '''
    download tar.gz from somewhere. xxx is name.
    url is given by repos above
    '''
    from urllib import request
    import ssl
    import tarfile

    if os.path.exists(os.path.join(extdir, xxx)):
        print("Download " + xxx + " skipped. Use clean --all-exts if needed")
        return
    url = repo_releases[xxx]
    print("Downloading :", url)

    if use_unverifed_SSL:
        ssl._create_default_https_context = ssl._create_unverified_context

    ftpstream = request.urlopen(url)
    targz = tarfile.open(fileobj=ftpstream, mode="r|gz")
    targz.extractall(path=extdir)
    os.rename(os.path.join(extdir, targz.getnames()[0].split('/')[0]),
              os.path.join(extdir, xxx))


def gitclone(xxx, use_sha=False, branch='master'):
    cwd = os.getcwd()
    repo_xxx = os.path.join(extdir, xxx)
    if os.path.exists(repo_xxx):
        print("Deleting the existing " + xxx)
        shutil.rmtree(repo_xxx)

    os.chdir(extdir)
    command = ['git', 'clone', repos[xxx], xxx]
    make_call(command)

    if not dry_run:
        if not os.path.exists(repo_xxx):
            print(repo_xxx + " does not exist. Check if git clone worked")
        os.chdir(repo_xxx)
        if use_sha:
            sha = repos_sha[xxx]
            command = ['git', 'checkout',  sha]
        else:
            command = ['git', 'checkout', branch]
        make_call(command)
    os.chdir(cwd)


def record_mfem_sha(mfem_source):
    pwd = chdir(mfem_source)
    command = ['git', 'rev-parse', 'HEAD']
    try:
        sha = subprocess.run(
            command, capture_output=True).stdout.decode().strip()
    except subprocess.CalledProcessError:
        print("subprocess failed to read sha...continuing w/o recording SHA")
        sha = None
    except BaseException:
        print("subprocess failed to read sha...continuing w/o recording SHA")
        sha = None

    chdir(pwd)

    sha_file = os.path.join('mfem', '__sha__.py')
    fid = open(sha_file, 'w')
    if sha is not None:
        fid.write('mfem = "' + sha + '"')
    fid.close()


def cmake(path, **kwargs):
    '''
    run cmake. must be called in the target directory
    '''
    command = ['cmake', path]
    for key, value in kwargs.items():
        command.append('-' + key + '=' + value)
    make_call(command)


def find_libpath_from_prefix(lib, prefix0):

    prefix0 = os.path.expanduser(prefix0)
    prefix0 = abspath(prefix0)

    soname = 'lib' + lib + dylibext
    aname = 'lib' + lib + '.a'

    path = os.path.join(prefix0, 'lib', soname)
    if os.path.exists(path):
        return path
    else:
        path = os.path.join(prefix0, 'lib64', soname)
        if os.path.exists(path):
            return path

    path = os.path.join(prefix0, 'lib', aname)
    if os.path.exists(path):
        return path
    else:
        path = os.path.join(prefix0, 'lib64', aname)
        if os.path.exists(path):
            return path
    print("Can not find library by find_libpath_from_prefix (continue)", lib, prefix0)

    return ''

###
#  build libraries
###


def cmake_make_hypre():
    '''
    build hypre
    '''
    if verbose:
        print("Building hypre")

    cmbuild = 'cmbuild'
    path = os.path.join(extdir, 'hypre', 'src', cmbuild)
    if os.path.exists(path):
        print("working directory already exists!")
    else:
        os.makedirs(path)

    pwd = chdir(path)

    cmake_opts = {'DBUILD_SHARED_LIBS': '1',
                  'DHYPRE_INSTALL_PREFIX': hypre_prefix,
                  'DHYPRE_ENABLE_SHARED': '1',
                  'DCMAKE_C_FLAGS': '-fPIC',
                  'DCMAKE_INSTALL_PREFIX': hypre_prefix,
                  'DCMAKE_INSTALL_NAME_DIR': os.path.join(hypre_prefix, 'lib'), }
    if verbose:
        cmake_opts['DCMAKE_VERBOSE_MAKEFILE'] = '1'

    if enable_cuda and enable_cuda_hypre:
        # in this case, settitng CMAKE_C_COMPILER
        # causes "mpi.h" not found error. For now, letting CMAKE
        # to find MPI
        cmake_opts['DHYPRE_WITH_CUDA'] = '1'
        if cuda_arch != '':
            cmake_opts['DCMAKE_CUDA_ARCHITECTURES'] = cuda_arch
    else:
        cmake_opts['DCMAKE_C_COMPILER'] = mpicc_command

    cmake('..', **cmake_opts)

    make('hypre')
    make_install('hypre')

    os.chdir(pwd)


def make_metis_gklib(use_int64=False, use_real64=False):
    '''
    build GKlib/metis
    '''

    '''
    build/install GKlib
    '''
    if verbose:
        print("Building gklib")

    path = os.path.join(extdir, 'gklib')
    if not dry_run and not os.path.exists(path):
        assert False, "gklib is not downloaded"

    path = os.path.join(path, 'cmbuild')
    if os.path.exists(path):
        print("working directory already exists!")
    else:
        os.makedirs(path)
    pwd = chdir(path)

    cmake_opts = {'DBUILD_SHARED_LIBS': '1',
                  'DCMAKE_INSTALL_PREFIX': metis_prefix}
    if verbose:
        cmake_opts['DCMAKE_VERBOSE_MAKEFILE'] = '1'

    cmake('..', **cmake_opts)
    make('gklib')
    make_install('gklib')
    #command = ['make', 'prefix=' + metis_prefix, 'cc=' + cc_command]
    os.chdir(pwd)

    '''
    build/install metis
    '''
    path = os.path.join(extdir, 'metis')
    if not dry_run and not os.path.exists(path):
        assert False, "metis is not downloaded"
    elif not os.path.exists(path):
        os.makedirs(path)
        os.makedirs(os.path.join(path, 'build'))

    pwd = chdir(path)

    gklibpath = os.path.dirname(find_libpath_from_prefix(
        'GKlib', metis_prefix))

    options = ['gklib_path='+metis_prefix]
    if use_int64:
        options.append('i64=1')

    if use_real64:
        options.append('r64=1')

    command = ['make', 'config', 'shared=1'] + options
    #command = ['make', 'config'] + options
    command = command + ['prefix=' + metis_prefix, 'cc=' + cc_command]
    make_call(command)

    chdir('build')
    cmake_opts = {'DGKLIB_PATH': metis_prefix,
                  'DSHARED': '1',
                  'DCMAKE_C_COMPILER': cc_command,
                  'DCMAKE_C_STANDARD_LIBRARIES': '-lGKlib',
                  'DCMAKE_INSTALL_RPATH': gklibpath,
                  'DCMAKE_BUILD_WITH_INSTALL_RPATH': '1',
                  'DCMAKE_INSTALL_PREFIX': metis_prefix}
    if verbose:
        cmake_opts['DCMAKE_VERBOSE_MAKEFILE'] = '1'

    cmake('..', **cmake_opts)
    chdir(path)
    make('metis')
    make_install('metis')

    if platform == "darwin":
        command = ['install_name_tool',
                   '-id',
                   os.path.join(metis_prefix, 'lib', 'libGKlib.dylib'),
                   os.path.join(metis_prefix, 'lib', 'libGKlib.dylib'), ]
        make_call(command)
        command = ['install_name_tool',
                   '-id',
                   os.path.join(metis_prefix, 'lib', 'libmetis.dylib'),
                   os.path.join(metis_prefix, 'lib', 'libmetis.dylib'), ]
        make_call(command)
    os.chdir(pwd)


def make_metis(use_int64=False, use_real64=False):
    '''
    build metis
    '''
    if verbose:
        print("Building metis")

    path = os.path.join(extdir, 'metis')
    if not os.path.exists(path):
        assert False, "metis is not downloaded"

    pwd = chdir(path)

    if use_int64:
        pattern_int = "#define IDXTYPEWIDTH 32"
        replace_int = "#define IDXTYPEWIDTH 64"
    else:
        pattern_int = "#define IDXTYPEWIDTH 64"
        replace_int = "#define IDXTYPEWIDTH 32"
    with open("include/metis.h", "r") as metis_header_fid:
        metis_header_lines = metis_header_fid.readlines()
    with open("include/metis.h", "w") as metis_header_fid:
        for line in metis_header_lines:
            metis_header_fid.write(re.sub(pattern_int, replace_int, line))

    if use_real64:
        pattern_real = "#define REALTYPEWIDTH 32"
        replace_real = "#define REALTYPEWIDTH 64"
<<<<<<< HEAD

=======
>>>>>>> c51e2072
    else:
        pattern_real = "#define REALTYPEWIDTH 64"
        replace_real = "#define REALTYPEWIDTH 32"
    with open("include/metis.h", "r") as metis_header_fid:
        metis_header_lines = metis_header_fid.readlines()
    with open("include/metis.h", "w") as metis_header_fid:
        for line in metis_header_lines:
            metis_header_fid.write(re.sub(pattern_real, replace_real, line))

    command = ['make', 'config', 'shared=1',
               'prefix=' + metis_prefix,
               'cc=' + cc_command]
    make_call(command)
    make('metis')
    make_install('metis')

    if platform == "darwin":
        command = ['install_name_tool',
                   '-id',
                   os.path.join(metis_prefix, 'lib', 'libmetis.dylib'),
                   os.path.join(metis_prefix, 'lib', 'libmetis.dylib'), ]
        make_call(command)
    os.chdir(pwd)


def make_libceed(serial=False):
    if verbose:
        print("Building libceed")

    path = os.path.join(extdir, 'libceed')
    if not os.path.exists(path):
        assert False, "libceed is not downloaded"

    pwd = chdir(path)
    try:
        make_call(['make', 'clean'])
    except:
        pass

    if enable_cuda:
        command = ['make', 'configure', 'CUDA_DIR='+cuda_prefix]
        make_call(command)

    make('libceed')
    make_install('libceed', prefix=libceed_prefix)
    os.chdir(pwd)


def make_gslib(serial=False):
    if verbose:
        print("Building gslib")

    path = os.path.join(extdir, 'gslib')
    if not os.path.exists(path):
        assert False, "gslib is not downloaded"

    pwd = chdir(path)
    make_call(['make', 'clean'])
    if serial:
        command = ['make', 'CC=' + cc_command, 'MPI=0', 'CFLAGS=-fPIC']
        make_call(command)
        command = ['make', 'MPI=0', 'DESTDIR=' + gslibs_prefix]
        make_call(command)
    else:
        command = ['make', 'CC=' + mpicc_command, 'CFLAGS=-O2 -fPIC']
        make_call(command)
        command = ['make', 'DESTDIR=' + gslibp_prefix]
        make_call(command)
    os.chdir(pwd)


def cmake_make_mfem(serial=True):
    '''
    build MFEM
    '''
    cmbuild = 'cmbuild_ser' if serial else 'cmbuild_par'
    path = os.path.join(extdir, 'mfem', cmbuild)
    if os.path.exists(path):
        print("working directory already exists!")
    else:
        os.makedirs(path)

    ldflags = os.getenv('LDFLAGS') if os.getenv('LDFLAGS') is not None else ''
    metisflags = ''
    hypreflags = ''

    rpaths = []

    def add_rpath(p):
        if not p in rpaths:
            rpaths.append(p)

    cmake_opts = {'DBUILD_SHARED_LIBS': '1',
                  'DMFEM_ENABLE_EXAMPLES': '1',
                  'DMFEM_ENABLE_MINIAPPS': '1',
                  'DCMAKE_SHARED_LINKER_FLAGS': ldflags,
                  'DMFEM_USE_ZLIB': '1',
                  'DCMAKE_CXX_FLAGS': cxx11_flag,
                  'DCMAKE_BUILD_WITH_INSTALL_RPATH': '1'}
    if verbose:
        cmake_opts['DCMAKE_VERBOSE_MAKEFILE'] = '1'

    if serial:
        cmake_opts['DCMAKE_CXX_COMPILER'] = cxx_command
        cmake_opts['DMFEM_USE_EXCEPTIONS'] = '1'
        cmake_opts['DCMAKE_INSTALL_PREFIX'] = mfems_prefix

        add_rpath(os.path.join(mfems_prefix, 'lib'))
        if enable_suitesparse:
            enable_metis = True
        else:
            enable_metis = False
    else:
        cmake_opts['DCMAKE_CXX_COMPILER'] = mpicxx_command
        cmake_opts['DMFEM_USE_EXCEPTIONS'] = '0'
        cmake_opts['DCMAKE_INSTALL_PREFIX'] = mfemp_prefix
        cmake_opts['DMFEM_USE_MPI'] = '1'
        cmake_opts['DHYPRE_DIR'] = hypre_prefix
        cmake_opts['DHYPRE_INCLUDE_DIRS'] = os.path.join(
            hypre_prefix, "include")

        add_rpath(os.path.join(mfemp_prefix, 'lib'))

        hyprelibpath = os.path.dirname(
            find_libpath_from_prefix(
                'HYPRE', hypre_prefix))

        add_rpath(hyprelibpath)

        hypreflags = "-L" + hyprelibpath + " -lHYPRE "

        if enable_strumpack:
            cmake_opts['DMFEM_USE_STRUMPACK'] = '1'
            cmake_opts['DSTRUMPACK_DIR'] = strumpack_prefix
            libpath = os.path.dirname(
                find_libpath_from_prefix("STRUMPACK", strumpack_prefix))
            add_rpath(libpath)
        if enable_pumi:
            cmake_opts['DMFEM_USE_PUMI'] = '1'
            cmake_opts['DPUMI_DIR'] = pumi_prefix
            libpath = os.path.dirname(
                find_libpath_from_prefix("pumi", strumpack_prefix))
            add_rpath(libpath)
        enable_metis = True

    if enable_metis:
        cmake_opts['DMFEM_USE_METIS_5'] = '1'
        cmake_opts['DMETIS_DIR'] = metis_prefix
        cmake_opts['DMETIS_INCLUDE_DIRS'] = os.path.join(
            metis_prefix, "include")
        metislibpath = os.path.dirname(
            find_libpath_from_prefix(
                'metis', metis_prefix))
        add_rpath(metislibpath)

        if use_metis_gklib:
            metisflags = "-L" + metislibpath + " -lmetis -lGKlib "
        else:
            metisflags = "-L" + metislibpath + " -lmetis "

    if ldflags != '':
        cmake_opts['DCMAKE_SHARED_LINKER_FLAGS'] = ldflags
        cmake_opts['DCMAKE_EXE_LINKER_FLAGS'] = ldflags

    if metisflags != '':
        cmake_opts['DMETIS_LIBRARIES'] = metisflags
    if hypreflags != '':
        cmake_opts['DHYPRE_LIBRARIES'] = hypreflags

    if enable_cuda:
        cmake_opts['DMFEM_USE_CUDA'] = '1'
        if cuda_arch != '':
            cmake_opts['DCMAKE_CUDA_ARCHITECTURES'] = cuda_arch

    if enable_libceed:
        cmake_opts['DMFEM_USE_CEED'] = '1'
        cmake_opts['DCEED_DIR'] = libceed_prefix
        libpath = os.path.dirname(
            find_libpath_from_prefix("ceed", libceed_prefix))
        add_rpath(libpath)

    if enable_gslib:
        if serial:
            cmake_opts['DMFEM_USE_GSLIB'] = '1'
            cmake_opts['DGSLIB_DIR'] = gslibs_prefix
        else:
            cmake_opts['DMFEM_USE_GSLIB'] = '1'
            cmake_opts['DGSLIB_DIR'] = gslibp_prefix

    if enable_suitesparse:
        cmake_opts['DMFEM_USE_SUITESPARSE'] = '1'
        if suitesparse_prefix != '':
            cmake_opts['DSuiteSparse_DIR'] = suitesparse_prefix

    if enable_lapack:
        cmake_opts['DMFEM_USE_LAPACK'] = '1'
    if blas_libraries != "":
        cmake_opts['DBLAS_LIBRARIES'] = blas_libraries
    if lapack_libraries != "":
        cmake_opts['DLAPACK_LIBRARIES'] = lapack_libraries

    cmake_opts['DCMAKE_INSTALL_RPATH'] = ":".join(rpaths)

    pwd = chdir(path)
    cmake('..', **cmake_opts)

    txt = 'serial' if serial else 'parallel'

    make('mfem_' + txt)
    make_install('mfem_' + txt)

    from shutil import copytree, rmtree

    print("copying mesh data for testing", "../data",
          cmake_opts['DCMAKE_INSTALL_PREFIX'])
    path = os.path.join(cmake_opts['DCMAKE_INSTALL_PREFIX'], "data")
    if os.path.exists(path):
        rmtree(path)
    copytree("../data", path)

    if do_bdist_wheel:
        ex_dir = os.path.join(cmake_opts['DCMAKE_INSTALL_PREFIX'], "examples")
        for x in os.listdir(ex_dir):
            path = os.path.join(ex_dir, x)
            command = ['chrpath', '-r', "$ORIGIN/../lib", path]
            make_call(command, force_verbose=True)

    os.chdir(pwd)


def write_setup_local():
    '''
    create setup_local.py. parameters written here will be read
    by setup.py in mfem._ser and mfem._par
    '''
    import numpy

    # if build_mfem:
    #    mfemser = os.path.join(prefix, 'mfem', 'ser')
    #    mfempar = os.path.join(prefix, 'mfem', 'par')
    # else:
    mfemser = mfems_prefix
    mfempar = mfemp_prefix

    hyprelibpath = os.path.dirname(
        find_libpath_from_prefix('HYPRE', hypre_prefix))
    metislibpath = os.path.dirname(
        find_libpath_from_prefix('metis', metis_prefix))

    mfems_tpl = read_mfem_tplflags(mfems_prefix)
    mfemp_tpl = read_mfem_tplflags(mfemp_prefix) if build_parallel else ''

    print(mfems_tpl, mfemp_tpl)

    params = {'cxx_ser': cxx_command,
              'cc_ser': cc_command,
              'cxx_par': mpicxx_command,
              'cc_par': mpicc_command,
              'whole_archive': '--whole-archive',
              'no_whole_archive': '--no-whole-archive',
              'nocompactunwind': '',
              'swigflag': '-Wall -c++ -python -fastproxy -olddefs -keyword',

              'hypreinc': os.path.join(hypre_prefix, 'include'),
              'hyprelib': hyprelibpath,
              'metisinc': os.path.join(metis_prefix, 'include'),
              'metis5lib': metislibpath,
              'numpync': numpy.get_include(),
              'mfembuilddir': os.path.join(mfempar, 'include'),
              'mfemincdir': os.path.join(mfempar, 'include', 'mfem'),
              'mfemlnkdir': os.path.join(mfempar, 'lib'),
              'mfemserbuilddir': os.path.join(mfemser, 'include'),
              'mfemserincdir': os.path.join(mfemser, 'include', 'mfem'),
              'mfemserlnkdir': os.path.join(mfemser, 'lib'),
              'mfemsrcdir': os.path.join(mfem_source),
              'mfemstpl': mfems_tpl,
              'mfemptpl': mfemp_tpl,
              'add_pumi': '',
              'add_strumpack': '',
              'add_cuda': '',
              'add_libceed': '',
              'add_suitesparse': '',
              'add_gslib': '',
              'add_gslibp': '',
              'add_gslibs': '',
              'libceedinc': os.path.join(libceed_prefix, 'include'),
              'gslibsinc': os.path.join(gslibs_prefix, 'include'),
              'gslibpinc': os.path.join(gslibp_prefix, 'include'),
              'cxx11flag': cxx11_flag,
              'build_mfem': '1' if build_mfem else '0'
              }

    try:
        import mpi4py  # avaialbility of this is checked before
        params['mpi4pyinc'] = mpi4py.get_include()
    except ImportError:
        params['mpi4pyinc'] = ''

    def add_extra(xxx, inc_sub=None):
        params['add_' + xxx] = '1'
        if inc_sub is None:
            params[xxx +
                   'inc'] = os.path.join(globals()[xxx +
                                                   '_prefix'], 'include')
        else:
            params[xxx +
                   'inc'] = os.path.join(globals()[xxx +
                                                   '_prefix'], 'include', inc_sub)

        params[xxx + 'lib'] = os.path.join(globals()[xxx + '_prefix'], 'lib')

    if enable_pumi:
        add_extra('pumi')
    if enable_strumpack:
        add_extra('strumpack')
    if enable_cuda:
        add_extra('cuda')
    if enable_libceed:
        add_extra('libceed')
    if enable_suitesparse:
        add_extra('suitesparse', inc_sub='suitesparse')
    if enable_gslib:
        add_extra('gslibs')
    if enable_gslib:
        add_extra('gslibp')

    pwd = chdir(rootdir)

    fid = open('setup_local.py', 'w')
    fid.write("#  setup_local.py \n")
    fid.write("#  generated from setup.py\n")
    fid.write("#  do not edit this directly\n")

    for key, value in params.items():
        text = key.lower() + ' = "' + value + '"'
        fid.write(text + "\n")
    fid.close()

    os.chdir(pwd)


def generate_wrapper():
    '''
    run swig.
    '''
    if dry_run or verbose:
        print("generating SWIG wrapper")
        print("using MFEM source", os.path.abspath(mfem_source))
    if not os.path.exists(os.path.abspath(mfem_source)):
        assert False, "MFEM source directory. Use --mfem-source=<path>"

    def ifiles():
        ifiles = os.listdir()
        ifiles = [x for x in ifiles if x.endswith('.i')]
        ifiles = [x for x in ifiles if not x.startswith('#')]
        ifiles = [x for x in ifiles if not x.startswith('.')]
        return ifiles

    def check_new(ifile):
        wfile = ifile[:-2] + '_wrap.cxx'
        if not os.path.exists(wfile):
            return True
        return os.path.getmtime(ifile) > os.path.getmtime(wfile)

    def update_integrator_exts():
        pwd = chdir(os.path.join(rootdir, 'mfem', 'common'))
        command1 = [sys.executable, "generate_lininteg_ext.py"]
        command2 = [sys.executable, "generate_bilininteg_ext.py"]
        make_call(command1)
        make_call(command2)
        os.chdir(pwd)

    def update_header_exists(mfem_source):
        import re

        print("updating the list of existing headers")
        list_of_headers = []
        L = len(mfem_source.split(os.sep))
        for (dirpath, dirnames, filenames) in os.walk(mfem_source):
            for filename in filenames:
                if filename.endswith('.hpp'):
                    dirs = dirpath.split(os.sep)[L:]
                    dirs.append(filename[:-4])
                    tmp = '_'.join(dirs)
                    xx = re.split('_|-', tmp)
                    new_name = 'FILE_EXISTS_'+'_'.join([x.upper() for x in xx])
                    if new_name not in list_of_headers:
                        list_of_headers.append(new_name)

        pwd = chdir(os.path.join(rootdir, 'mfem', 'common'))
        fid = open('existing_mfem_headers.i', 'w')
        for x in list_of_headers:
            fid.write("#define " + x + "\n")
        fid.close()
        os.chdir(pwd)

    mfemser = mfems_prefix
    mfempar = mfemp_prefix

    update_header_exists(mfem_source)

    swigflag = '-Wall -c++ -python -fastproxy -olddefs -keyword'.split(' ')

    pwd = chdir(os.path.join(rootdir, 'mfem', '_ser'))

    serflag = ['-I' + os.path.join(mfemser, 'include'),
               '-I' + os.path.join(mfemser, 'include', 'mfem'),
               '-I' + os.path.abspath(mfem_source)]
    if enable_suitesparse:
        serflag.append('-I' + os.path.join(suitesparse_prefix,
                                           'include', 'suitesparse'))

    for filename in ['lininteg.i', 'bilininteg.i']:
        command = [swig_command] + swigflag + serflag + [filename]
        make_call(command)
    update_integrator_exts()

    commands = []
    for filename in ifiles():
        if not check_new(filename):
            continue
        command = [swig_command] + swigflag + serflag + [filename]
        commands.append(command)

    mp_pool = Pool(max((multiprocessing.cpu_count() - 1, 1)))
    with mp_pool:
        mp_pool.map(make_call, commands)

    if not build_parallel:
        os.chdir(pwd)
        return

    chdir(os.path.join(rootdir, 'mfem', '_par'))

    import mpi4py
    parflag = ['-I' + os.path.join(mfempar, 'include'),
               '-I' + os.path.join(mfempar, 'include', 'mfem'),
               '-I' + os.path.abspath(mfem_source),
               '-I' + os.path.join(hypre_prefix, 'include'),
               '-I' + os.path.join(metis_prefix, 'include'),
               '-I' + mpi4py.get_include()]

    if enable_pumi:
        parflag.append('-I' + os.path.join(pumi_prefix, 'include'))
    if enable_strumpack:
        parflag.append('-I' + os.path.join(strumpack_prefix, 'include'))
    if enable_suitesparse:
        parflag.append('-I' + os.path.join(suitesparse_prefix,
                                           'include', 'suitesparse'))

    commands = []
    for filename in ifiles():
        #        pumi.i does not depends on pumi specific header so this should
        #        work
        #        if file == 'pumi.i':# and not enable_pumi:
        #            continue
        if filename == 'strumpack.i' and not enable_strumpack:
            continue
        if not check_new(filename):
            continue
        command = [swig_command] + swigflag + parflag + [filename]
        commands.append(command)

    mp_pool = Pool(max((multiprocessing.cpu_count() - 1, 1)))
    with mp_pool:
        mp_pool.map(make_call, commands)
    # for c in commands:
    #    make_call(c)

    os.chdir(pwd)


def clean_wrapper():
    from pathlib import Path

    # serial
    pwd = chdir(os.path.join(rootdir, 'mfem', '_ser'))
    wfiles = [x for x in os.listdir() if x.endswith('_wrap.cxx')]
    remove_files(wfiles)

    wfiles = [x for x in os.listdir() if x.endswith('_wrap.h')]
    remove_files(wfiles)

    wfiles = [x for x in os.listdir() if x.endswith('.py')]
    wfiles.remove("__init__.py")
    wfiles.remove("setup.py")
    wfiles.remove("tmop_modules.py")
    remove_files(wfiles)

    ifiles = [x for x in os.listdir() if x.endswith('.i')]
    for x in ifiles:
        Path(x).touch()

    # parallel
    chdir(os.path.join(rootdir, 'mfem', '_par'))
    wfiles = [x for x in os.listdir() if x.endswith('_wrap.cxx')]

    remove_files(wfiles)
    wfiles = [x for x in os.listdir() if x.endswith('_wrap.h')]
    remove_files(wfiles)

    wfiles = [x for x in os.listdir() if x.endswith('.py')]
    wfiles.remove("__init__.py")
    wfiles.remove("setup.py")
    wfiles.remove("tmop_modules.py")
    remove_files(wfiles)

    ifiles = [x for x in os.listdir() if x.endswith('.i')]
    for x in ifiles:
        Path(x).touch()

    chdir(pwd)


def clean_so(all=None):

    command = ["python", "setup.py", "clean"]
    if all == 1:
        command.append("--all")

    pwd = chdir(os.path.join(rootdir, 'mfem', '_ser'))
    for f in os.listdir():
        if f.endswith('.so'):
            os.remove(f)
        if f.endswith('.dylib'):
            os.remove(f)
    make_call(command)

    chdir(os.path.join(rootdir, 'mfem', '_par'))
    for f in os.listdir():
        if f.endswith('.so'):
            os.remove(f)
        if f.endswith('.dylib'):
            os.remove(f)
    make_call(command)

    chdir(pwd)


def make_mfem_wrapper(serial=True):
    '''
    compile PyMFEM wrapper code
    '''
    if dry_run or verbose:
        print("compiling wrapper code, serial=" + str(serial))
    if not os.path.exists(os.path.abspath(mfem_source)):
        assert False, "MFEM source directory. Use --mfem-source=<path>"

    record_mfem_sha(mfem_source)

    write_setup_local()

    if serial:
        pwd = chdir(os.path.join(rootdir, 'mfem', '_ser'))
    else:
        pwd = chdir(os.path.join(rootdir, 'mfem', '_par'))

    python = sys.executable
    command = [python, 'setup.py', 'build_ext', '--inplace', '--parallel',
               str(max((multiprocessing.cpu_count() - 1, 1)))]
    make_call(command, force_verbose=True)
    os.chdir(pwd)


def print_config():
    print("----configuration----")
    print(" prefix", prefix)
    print(" when needed, the dependency (mfem/hypre/metis) will be installed under " +
          ext_prefix)
    print(" build mfem : " + ("Yes" if build_mfem else "No"))
    print(" build metis : " + ("Yes" if build_metis else "No"))
    print(" build hypre : " + ("Yes" if build_hypre else "No"))
    print(" build libceed : " + ("Yes" if build_libceed else "No"))
    print(" build gslib : " + ("Yes" if build_gslib else "No"))
    print(" call SWIG wrapper generator: " + ("Yes" if run_swig else "No"))
    print(" build serial wrapper: " + ("Yes" if build_serial else "No"))
    print(" build parallel wrapper : " + ("Yes" if build_parallel else "No"))

    print(" hypre prefix", hypre_prefix)
    print(" metis prefix", metis_prefix)
    print(" c compiler : " + cc_command)
    print(" c++ compiler : " + cxx_command)
    print(" mpi-c compiler : " + mpicc_command)
    print(" mpi-c++ compiler : " + mpicxx_command)

    print(" verbose : " + ("Yes" if verbose else "No"))
    print(" SWIG : " + swig_command)

    if blas_libraries != "":
        print(" BLAS libraries : " + blas_libraries)
    if lapack_libraries != "":
        print(" Lapack libraries : " + lapack_libraries)

    print("")


def configure_install(self):
    '''
    called when install workflow is used
    '''
    global prefix, dry_run, verbose, ext_prefix
    global clean_swig, run_swig, swig_only, skip_install, skip_swig
    global build_mfem, build_mfemp, build_parallel, build_serial

    global mfem_branch, mfem_source
    global build_metis, build_hypre, build_libceed, build_gslib

    global mfems_prefix, mfemp_prefix, metis_prefix, hypre_prefix
    global cc_command, cxx_command, mpicc_command, mpicxx_command
    global metis_64
    global enable_cuda, cuda_prefix, enable_cuda_hypre, cuda_arch
    global enable_pumi, pumi_prefix
    global enable_strumpack, strumpack_prefix
    global enable_libceed, libceed_prefix, libceed_only
    global enable_gslib, gslibs_prefix, gslibp_prefix, gslib_only
    global enable_suitesparse, suitesparse_prefix
    global enable_lapack, blas_libraries, lapack_libraries

    verbose = bool(self.vv) if verbose == -1 else verbose
    dry_run = bool(self.dry_run) if dry_run == -1 else dry_run
    if dry_run:
        verbose = True

    prefix = abspath(self.prefix)
    mfem_source = abspath(self.mfem_source)

    skip_ext = bool(self.skip_ext)
    skip_install = bool(self.build_only)
    skip_swig = bool(self.skip_swig)

    swig_only = bool(self.swig)
    ext_only = bool(self.ext_only)

    metis_64 = bool(self.with_metis64)
    enable_pumi = bool(self.with_pumi)
    enable_strumpack = bool(self.with_strumpack)
    enable_cuda = bool(self.with_cuda)
    enable_cuda_hypre = bool(self.with_cuda_hypre)
    if self.cuda_arch is not None:
        cuda_arch = self.cuda_arch
    enable_libceed = bool(self.with_libceed)
    libceed_only = bool(self.libceed_only)
    enable_gslib = bool(self.with_gslib)
    gslib_only = bool(self.gslib_only)
    enable_suitesparse = bool(self.with_suitesparse)
    enable_lapack = bool(self.with_lapack)

    build_parallel = bool(self.with_parallel)     # controlls PyMFEM parallel
    build_serial = not bool(self.no_serial)

    clean_swig = True
    run_swig = True

    if build_serial:
        build_serial = (not swig_only and not ext_only)

    if build_parallel:
        try:
            import mpi4py
        except ImportError:
            assert False, "Can not import mpi4py"

    if self.mfem_prefix != '':
        mfem_prefix = abspath(self.mfem_prefix)
        mfems_prefix = abspath(self.mfem_prefix)
        mfemp_prefix = abspath(self.mfem_prefix)
        if self.mfems_prefix != '':
            mfems_prefix = abspath(self.mfems_prefix)
        if self.mfemp_prefix != '':
            mfemp_prefix = abspath(self.mfemp_prefix)

        check = find_libpath_from_prefix('mfem', mfems_prefix)
        assert check != '', "libmfem.so is not found in the specified <path>/lib"
        check = find_libpath_from_prefix('mfem', mfemp_prefix)
        assert check != '', "libmfem.so is not found in the specified <path>/lib"

        build_mfem = False
        hypre_prefix = mfem_prefix
        metis_prefix = mfem_prefix

        if swig_only:
            clean_swig = False

    else:
        build_mfem = True
        build_mfemp = build_parallel
        build_hypre = build_parallel
        build_metis = build_parallel or enable_suitesparse

        print("ext_prefix", ext_prefix)
        if ext_prefix == '':
            ext_prefix = external_install_prefix()
        hypre_prefix = os.path.join(ext_prefix)
        metis_prefix = os.path.join(ext_prefix)

        mfem_prefix = ext_prefix
        mfems_prefix = os.path.join(ext_prefix, 'ser')
        mfemp_prefix = os.path.join(ext_prefix, 'par')
        #enable_gslib = True

    if self.mfem_branch != '':
        mfem_branch = self.mfem_branch

    if self.hypre_prefix != '':
        check = find_libpath_from_prefix('HYPRE', self.hypre_prefix)
        assert check != '', "libHYPRE.so is not found in the specified <path>/lib or lib64"
        hypre_prefix = os.path.expanduser(self.hypre_prefix)
        build_hypre = False

    if self.metis_prefix != '':
        check = find_libpath_from_prefix('metis', self.metis_prefix)
        assert check != '', "libmetis.so is not found in the specified <path>/lib or lib64"
        metis_prefix = os.path.expanduser(self.metis_prefix)
        build_metis = False

    if enable_libceed or libceed_only:
        if self.libceed_prefix != '':
            libceed_prefix = os.path.expanduser(self.libceed_prefix)
            build_libceed = False
        else:
            libceed_prefix = mfem_prefix
            build_libceed = True

    if enable_gslib or gslib_only:
        if self.gslib_prefix != '':
            build_gslib = False
            gslibs_prefix = os.path.expanduser(self.gslib_prefix)
            gslibp_prefix = os.path.expanduser(self.gslib_prefix)
        else:
            gslibs_prefix = mfems_prefix
            gslibp_prefix = mfemp_prefix
            build_gslib = True

    if enable_suitesparse and self.suitesparse_prefix != '':
        suitesparse_prefix = self.suitesparse_prefix

    if self.pumi_prefix != '':
        pumi_prefix = abspath(self.pumi_prefix)
    else:
        pumi_prefix = mfem_prefix

    if self.strumpack_prefix != '':
        strumpack_prefix = abspath(self.strumpack_prefix)
    else:
        strumpack_prefix = mfem_prefix

    if enable_cuda:
        nvcc = find_command('nvcc')
        cuda_prefix = os.path.dirname(os.path.dirname(nvcc))

    if self.CC != '':
        cc_command = self.CC
    if self.CXX != '':
        cxx_command = self.CXX
    if self.MPICC != '':
        mpicc_command = self.MPICC
    if self.MPICXX != '':
        mpicxx_command = self.MPICXX

    if self.blas_libraries != "":
        blas_libraries = self.blas_libraries
    if self.lapack_libraries != "":
        lapack_libraries = self.lapack_libraries

    if skip_ext:
        build_metis = False
        build_hypre = False
        build_mfem = False
        build_mfemp = False
        build_libceed = False
        build_gslib = False

    if self.skip_swig:
        clean_swig = False
        run_swig = False

    if swig_only:
        build_serial = False
        clean_swig = False

    if ext_only:
        clean_swig = False
        run_swig = False
        build_serial = False
        build_parallel = False
        skip_install = True

    if libceed_only:
        clean_swig = False
        run_swig = False
        build_mfem = False
        build_mfemp = False
        build_metis = False
        build_hypre = False
        build_gslib = False
        build_serial = False
        build_parallel = False
        build_libceed = True
        skip_install = True

    if gslib_only:
        clean_swig = False
        run_swig = False
        build_mfem = False
        build_mfemp = False
        build_metis = False
        build_hypre = False
        build_serial = False
        build_libceed = False
        build_gslib = True
        skip_install = True

    global is_configured
    is_configured = True


def configure_bdist(self):
    '''
    called when bdist workflow is used
    '''
    global prefix, dry_run, verbose, run_swig
    global build_mfem, build_parallel, build_serial, build_gslib
    global mfem_branch, mfem_source
    global mfems_prefix, mfemp_prefix, hypre_prefix, metis_prefix, ext_prefix

    global cc_command, cxx_command, mpicc_command, mpicxx_command
    global enable_pumi, pumi_prefix
    global enable_strumpack, strumpack_prefix
    global do_bdist_wheel
    dry_run = bool(self.dry_run) if dry_run == -1 else dry_run
    verbose = bool(self.verbose) if verbose == -1 else verbose

    prefix = abspath(self.bdist_dir)

    build_parallel = False

    if self.skip_build == 1:
        build_mfem = False
        build_serial = False
        run_swig = False
    else:
        build_mfem = True
        build_serial = True
        #build_gslib = True
        run_swig = True

    global is_configured
    is_configured = True
    do_bdist_wheel = True

    mfem_source = './external/mfem'
    ext_prefix = os.path.join(prefix, 'mfem', 'external')
    print("ext_prefix(bdist)", ext_prefix)
    hypre_prefix = ext_prefix
    metis_prefix = ext_prefix

    mfem_prefix = ext_prefix
    mfems_prefix = os.path.join(ext_prefix, 'ser')
    mfemp_prefix = os.path.join(ext_prefix, 'par')


class Install(_install):
    '''
    called when pyton setup.py install
    '''
    user_options = _install.user_options + [
        ('vv', None, 'More verbose output (CMAKE_VERBOSE_MAKEFILE etc)'),
        ('with-parallel', None, 'Installed both serial and parallel version'),
        ('no-serial', None, 'Skip building the serial wrapper'),
        ('mfem-prefix=', None, 'Specify locaiton of mfem' +
         'libmfem.so must exits under <mfem-prefix>/lib. ' +
         'This mode uses clean-swig + run-swig, unless mfem-prefix-no-swig is on'),
        ('mfemp-prefix=', None, 'Specify locaiton of parallel mfem ' +
         'libmfem.so must exits under <mfemp-prefix>/lib. ' +
         'Need to use it with mfem-prefix'),
        ('mfems-prefix=', None, 'Specify locaiton of serial mfem ' +
         'libmfem.so must exits under <mfems-prefix>/lib. ',
         'Need to use it with mfem-prefix'),
        ('mfem-branch=', None, 'Specify branch of mfem' +
         'MFEM is cloned and built using the specfied branch '),
        ('mfem-source=', None, 'Specify mfem source location' +
         'MFEM source directory. Required to run-swig '),
        ('hypre-prefix=', None, 'Specify locaiton of hypre' +
         'libHYPRE.so must exits under <hypre-prefix>/lib'),
        ('metis-prefix=', None, 'Specify locaiton of metis' +
         'libmetis.so must exits under <metis-prefix>/lib'),
        ('swig', None, 'Run Swig and exit'),
        ('skip-swig', None,
         'Skip running swig (used when wrapper is generated for the MFEM C++ library to be used'),
        ('ext-only', None, 'Build metis, hypre, mfem(C++) only'),
        ('skip-ext', None, 'Skip building metis, hypre, mfem(C++) only'),
        ('build-only', None, 'Skip final install stage to prefix'),
        ('CC=', None, 'c compiler'),
        ('CXX=', None, 'c++ compiler'),
        ('MPICC=', None, 'mpic compiler'),
        ('MPICXX=', None, 'mpic++ compiler'),
        ('unverifiedSSL', None, 'use unverified SSL context for downloading'),
        ('with-cuda', None, 'enable cuda'),
        ('with-cuda-hypre', None, 'enable cuda in hypre'),
        ('cuda-arch=', None, 'set cuda compute capability. Ex if A100, set to 80'),
        ('with-metis64', None, 'use 64bit int in metis'),
        ('with-pumi', None, 'enable pumi (parallel only)'),
        ('pumi-prefix=', None, 'Specify locaiton of pumi'),
        ('with-suitesparse', None,
         'build MFEM with suitesparse (MFEM_USE_SUITESPARSE=YES) (parallel only)'),
        ('suitesparse-prefix=', None,
         'Specify locaiton of suitesparse (=SuiteSparse_DIR)'),
        ('with-libceed', None, 'enable libceed'),
        ('libceed-prefix=', None, 'Specify locaiton of libceed'),
        ('libceed-only', None, 'Build libceed only'),
        ('gslib-prefix=', None, 'Specify locaiton of gslib'),
        ('with-gslib', None, 'enable gslib'),
        ('gslib-only', None, 'Build gslib only'),
        ('with-strumpack', None, 'enable strumpack (parallel only)'),
        ('strumpack-prefix=', None, 'Specify locaiton of strumpack'),
        ('with-lapack', None, 'build MFEM with lapack'),
        ('blas-libraries=', None, 'Specify locaiton of Blas library (used to build MFEM)'),
        ('lapack-libraries=', None,
         'Specify locaiton of Lapack library (used to build MFEM)'),
    ]

    def initialize_options(self):
        _install.initialize_options(self)
        self.swig = False
        self.skip_swig = False
        self.ext_only = False

        self.skip_ext = False
        self.with_parallel = False
        self.build_only = False
        self.no_serial = False
        self.mfem_prefix = ''
        self.mfems_prefix = ''
        self.mfemp_prefix = ''
        self.mfem_source = './external/mfem'
        self.mfem_branch = ''
        self.metis_prefix = ''
        self.hypre_prefix = ''

        self.with_cuda = False
        self.with_cuda_hypre = False
        self.cuda_arch = None
        self.with_metis64 = False

        self.with_pumi = False
        self.pumi_prefix = ''

        self.with_strumpack = False
        self.strumpack_prefix = ''

        self.with_suitesparse = False
        self.suitesparse_prefix = ''

        self.with_lapack = False
        self.blas_libraries = ""
        self.lapack_libraries = ""

        self.with_libceed = False
        self.libceed_prefix = ''
        self.libceed_only = False

        self.with_gslib = False
        self.gslib_prefix = ''
        self.gslib_only = False

        self.CC = ''
        self.CXX = ''
        self.MPICC = ''
        self.MPICXX = ''
        self.vv = False

        self.unverifiedSSL = False

    def finalize_options(self):

        if (bool(self.ext_only) and bool(self.skip_ext)):
            assert False, "skip-ext and ext-only can not use together"

        given_prefix = True
        if (self.prefix == '' or
                self.prefix is None):
            given_prefix = False
        else:
            self.prefix = os.path.expanduser(self.prefix)
            prefix = self.prefix

        global verbose
        verbose = bool(self.vv)
        if given_prefix:
            #global ext_prefix
            self.prefix = abspath(prefix)
            #ext_prefix = abspath(prefix)
        else:
            if '--user' in sys.argv:
                path = site.getusersitepackages()
                if not os.path.exists(path):
                    try:
                        print("attempting to make a --user directory", path)
                        os.makedirs(path)
                    except BaseException:
                        pass
                if os.path.exists(path):
                    path = os.path.dirname(path)
                    path = os.path.dirname(path)
                    path = os.path.dirname(path)
                else:
                    assert False, "no installation path found"
                self.prefix = path
            else:
                self.prefix = sys.prefix

        self.user = 0
        _install.finalize_options(self)

        global use_unverifed_SSL
        use_unverifed_SSL = self.unverifiedSSL

        if verbose:
            print("prefix is :", self.prefix)

    def run(self):
        if not is_configured:
            configure_install(self)
            print_config()

        if swig_only:
            self.run_command("build")
        else:
            _install.run(self)


class BuildPy(_build_py):
    '''
    Called when python setup.py build_py
    '''
    user_options = _build_py.user_options

    def initialize_options(self):
        _build_py.initialize_options(self)

    def finalize_options(self):
        _build_py.finalize_options(self)

    def run(self):
        if not swig_only:
            if build_metis:
                if use_metis_gklib:
                    gitclone('gklib', use_sha=True)
                    gitclone('metis', use_sha=True)
                    make_metis(use_int64=metis_64, use_real64=metis_64)
                else:
                    download('metis')
                    make_metis(use_int64=metis_64, use_real64=metis_64)

            if build_hypre:
                download('hypre')
                cmake_make_hypre()
            if build_libceed:
                download('libceed')
                # gitclone('libceed',branch='main')
                make_libceed()
            if build_gslib:
                download('gslib')
                make_gslib(serial=True)
                if build_hypre:
                    make_gslib()

            mfem_downloaded = False
            if build_mfem:
                gitclone('mfem', use_sha=True) if mfem_branch is None else gitclone(
                    'mfem', branch=mfem_branch)
                mfem_downloaded = True
                cmake_make_mfem(serial=True)

            if build_mfemp:
                if not mfem_downloaded:
                    gitclone('mfem', use_sha=True) if mfem_branch is None else gitclone(
                        'mfem', branch=mfem_branch)
                cmake_make_mfem(serial=False)

        if clean_swig:
            clean_wrapper()
        if run_swig:
            generate_wrapper()
            if swig_only:
                return

        if build_serial:
            make_mfem_wrapper(serial=True)
        if build_parallel:
            make_mfem_wrapper(serial=False)

        if not skip_install:
            _build_py.run(self)
        else:
            sys.exit()


if haveWheel:
    class BdistWheel(_bdist_wheel):
        '''
        Wheel build performs SWIG + Serial in Default.
        --skip-build option skip building entirely.
        '''

        def finalize_options(self):
            def _has_ext_modules():
                return True
            from setuptools.dist import Distribution
            #Distribution.is_pure = _is_pure
            self.distribution.has_ext_modules = _has_ext_modules
            _bdist_wheel.finalize_options(self)

        def run(self):
            print("Engering BdistWheel::Run")
            if not is_configured:
                print('running config')
                configure_bdist(self)
                print_config()
            self.run_command("build")
            _bdist_wheel.run(self)
            #assert False, "bdist install is not supported, use source install"

            # Ensure that there is a basic library build for bdist_egg to pull from.
            # self.run_command("build")
            # _cleanup_symlinks(self)

            # Run the default bdist_wheel command


class InstallLib(_install_lib):
    def finalize_options(self):
        _install_lib.finalize_options(self)
        src_cmd_obj = self.distribution.get_command_obj('install')
        src_cmd_obj.ensure_finalized()
        self.install_dir = src_cmd_obj.install_platlib


class InstallEggInfo(_install_egg_info):
    def run(self):
        if not dry_run:
            _install_egg_info.run(self)
        else:
            print("skipping regular install_egg_info")


class InstallScripts(_install_scripts):
    def run(self):
        if not dry_run:
            _install_scripts.run(self)
        else:
            print("skipping regular install_scripts")


class Clean(_clean):
    '''
    Called when python setup.py clean
    '''
    user_options = _clean.user_options + [
        ('ext', None, 'clean exteranal dependencies)'),
        ('mfem', None, 'clean mfem'),
        ('metis', None, 'clean metis'),
        ('hypre', None, 'clean hypre'),
        ('swig', None, 'clean swig'),
        ('all-exts', None, 'delete all externals'),
    ]

    def initialize_options(self):
        _clean.initialize_options(self)
        self.ext = False
        self.mfem = False
        self.hypre = False
        self.metis = False
        self.swig = False
        self.all_exts = False

    def run(self):
        global dry_run, verbose
        dry_run = self.dry_run
        verbose = bool(self.verbose)

        os.chdir(extdir)

        make_command = find_command('make')

        if self.ext or self.mfem:
            path = os.path.join(extdir, 'mfem', 'cmbuild_par')
            if os.path.exists(path):
                shutil.rmtree(path)
            path = os.path.join(extdir, 'mfem', 'cmbuild_ser')
            if os.path.exists(path):
                shutil.rmtree(path)
        if self.ext or self.hypre:
            path = os.path.join(extdir, 'hypre', 'cmbuild')
            if os.path.exists(path):
                shutil.rmtree(path)
        if self.ext or self.metis:
            path = os.path.join(extdir, 'metis')
            if os.path.exists(path):
                os, chdir(path)
                command = ['make', 'clean']
                subprocess.check_call(command)
        if self.all_exts or self.all:
            for xxx in ('metis', 'hypre', 'mfem', 'gslib', 'gklib', 'libceed'):
                path = os.path.join(extdir, xxx)
                if os.path.exists(path):
                    shutil.rmtree(path)

        if self.swig or self.all:
            clean_wrapper()

        clean_so(all=self.all)

        os.chdir(rootdir)
        _clean.run(self)


def run_setup():
    setup_args = metadata.copy()
    cmdclass = {'build_py': BuildPy,
                'install': Install,
                'install_lib': InstallLib,
                'install_egg_info': InstallEggInfo,
                'install_scripts': InstallScripts,
                'clean': Clean}
    if haveWheel:
        cmdclass['bdist_wheel'] = BdistWheel

    install_req = install_requires()

    # print(install_req)
    setup(
        cmdclass=cmdclass,
        install_requires=install_req,
        packages=find_packages(),
        extras_require={},
        package_data={'mfem._par': ['*.so'], 'mfem._ser': ['*.so']},
        #data_files=[('data', datafiles)],
        entry_points={},
        **setup_args)


def main():
    run_setup()


if __name__ == '__main__':
    main()<|MERGE_RESOLUTION|>--- conflicted
+++ resolved
@@ -631,10 +631,6 @@
     if use_real64:
         pattern_real = "#define REALTYPEWIDTH 32"
         replace_real = "#define REALTYPEWIDTH 64"
-<<<<<<< HEAD
-
-=======
->>>>>>> c51e2072
     else:
         pattern_real = "#define REALTYPEWIDTH 64"
         replace_real = "#define REALTYPEWIDTH 32"
