"""
  MFEM + PyMFEM (finite element method library)
"""
import sys
import os
import urllib
import gzip
import re
import shutil
import subprocess
from subprocess import DEVNULL 

import multiprocessing

from setuptools import setup, find_packages
from setuptools.command.build_py import build_py as _build_py
from setuptools.command.install import install as _install
try:
    from setuptools._distutils.command.clean import clean as _clean
except ImportError:
    from distutils.command.clean import clean as _clean

try:
    from wheel.bdist_wheel import bdist_wheel as _bdist_wheel
    haveWheel = True
except ImportError:
    haveWheel = False    

# To use a consistent encoding
# from codecs import open

### constants
repos = {"mfem": "https://github.com/mfem/mfem/archive/v4.2.tar.gz",
         "metis": "http://glaros.dtc.umn.edu/gkhome/fetch/sw/metis/metis-5.1.0.tar.gz",
         "hypre": "https://github.com/hypre-space/hypre/archive/v2.20.0.tar.gz",}

rootdir = os.path.abspath(os.path.dirname(__file__))
extdir = os.path.join(rootdir, 'external')

from sys import platform
if platform == "linux" or platform == "linux2":
    dylibext = '.so'
elif platform == "darwin":
    # OS X
    dylibext = '.dylib'
elif platform == "win32":
    # Windows...
    assert False, "Windows is not supported yet. Contribution is welcome"


### global variables
is_configured = False
prefix = ''

verbose = -1
swig_only = False
run_swig = False
clean_swig = False
build_mfem = True
build_mfemp = False
build_metis = False
build_hypre = False
build_parallel = False
build_serial = False
mfems_prefix = ''
mfemp_prefix = ''
metis_prefix = ''
hypre_prefix = ''

enable_cuda = False
cuda_prefix = ''
enable_pumi = False
pumi_prefix = ''
enable_strumpack = False
strumpack_prefix = ''

dry_run = -1

cc_command = 'cc' if os.getenv("CC") is None else os.getenv("CC")
cxx_command = 'c++' if os.getenv("CC") is None else os.getenv("CXX")
mpicc_command = 'mpicc' if os.getenv("MPICC") is None else os.getenv("MPICC")
mpicxx_command = 'mpic++' if os.getenv("MPICXX") is None else os.getenv("MPICXX")
cxx11_flag = '-std=c++11'

### meta data
def version():
    VERSIONFILE = os.path.join('mfem', '__init__.py')
    initfile_lines = open(VERSIONFILE, 'rt').readlines()
    VSRE = r"^__version__ = ['\"]([^'\"]*)['\"]"
    for line in initfile_lines:
        mo = re.search(VSRE, line, re.M)
        if mo:
            return mo.group(1)
    raise RuntimeError('Unable to find version string in %s.' % (VERSIONFILE,))

<<<<<<< HEAD
def long_description():
    with open(os.path.join(rootdir, 'README.md'), encoding='utf-8') as f:
        return f.read()

keywords = """
scientific computing
finite element method
"""

platforms = """
Mac OS X
Linux
"""
metadata = {'name'             : 'mfem', 
            'version'          : version(),
            'description'      : __doc__.strip(),
            'long_description' : long_description(),
            'long_description_content_type':"text/markdown",
            'url'              : 'http://mfem.org',
            'download_url'     : 'https://github.com/mfem',
            'classifiers'      :['Development Status :: 4 - Beta',
                                 'Intended Audience :: Developers',
                                 'Topic :: Scientific/Engineering :: Physics',
                                 'License :: OSI Approved :: BSD License',
                                 'Programming Language :: Python :: 3.6',  ],
            'keywords'         : [k for k in keywords.split('\n')    if k],
            'platforms'        : [p for p in platforms.split('\n')   if p],
            'license'          : 'BSD-3',
            'author'           : 'MFEM developement team',
            'author_email'     : '',
            'maintainer'       : 'S. Shiraiwa',
            'maintainer_email' : 'shiraiwa@princeton.edu',}

##  utilities
def abspath(path):
    return os.path.abspath(os.path.expanduser(path))

def find_command(name):
    from shutil import which
    return which(name)

def make_call(command, target=''):
    '''
    call command
    '''
    if dry_run or verbose:
        print("calling ... " + " ".join(command))
    if dry_run:        
        return
    kwargs = {}
    if not verbose:
        kwargs['stdout'] = DEVNULL
        kwargs['stderr'] = DEVNULL
    try:
        subprocess.check_call(command, **kwargs)
    except subprocess.CalledProcessError:
        if target == '':
            target = " ".join(command)
        print("Failed when calling command: " + target)
        raise

def chdir(path):
    '''
    change directory
    '''
    pwd = os.getcwd()
    os.chdir(path)
    if verbose:
        print("Moving to a directory : " + path)
    return pwd

def remove_files(files):
    for f in files:
        if verbose:
            print("Removing : " + f)
        if dry_run:
            continue
        os.remove(f)
    
def make(target):
    '''
    make : add -j option automatically
    '''
    command = ['make', '-j', str(max((multiprocessing.cpu_count()-1, 1)))]
    make_call(command, target=target) 

def make_install(target):
    '''
    make install
    '''
    command = ['make', 'install']
    make_call(command, target=target)

def download(xxx):
    '''
    download tar.gz from somewhere. xxx is name.
    url is given by repos above
    '''
    from urllib import request
    import tarfile

    if os.path.exists(os.path.join(extdir, xxx)):
        print("Download " + xxx + " skipped. Use clean --all-exts if needed")
        return
    url = repos[xxx]
    print("Downloading :", url)
    
    ftpstream = request.urlopen(url)
    targz = tarfile.open(fileobj=ftpstream, mode="r|gz")
    targz.extractall(path=extdir)
    os.rename(os.path.join(extdir, targz.getnames()[0].split('/')[0]),
              os.path.join(extdir, xxx))

def cmake(path, **kwargs):
    '''
    run cmake. must be called in the target directory
    '''
    command = ['cmake', path]
    for key, value in kwargs.items():
        command.append('-'+key+'='+value)
    make_call(command)

def cmake_make_hypre():
    '''
    build hypre
    '''
    cmbuild = 'cmbuild'
    path = os.path.join(extdir, 'hypre', 'src', cmbuild)
    if os.path.exists(path):
        print("working directory already exists!")
    else:
        os.makedirs(path)

    pwd = chdir(path)

    cmake_opts = {'DCMAKE_VERBOSE_MAKEFILE':'1',
                  'DBUILD_SHARED_LIBS': '1',
                  'DHYPRE_INSTALL_PREFIX': os.path.join(prefix, 'mfem'),
                  'DHYPRE_ENABLE_SHARED': '1',
                  'DCMAKE_INSTALL_PREFIX':os.path.join(prefix, 'mfem'),
                  'DCMAKE_INSTALL_NAME_DIR':os.path.join(prefix, 'mfem', 'lib'),
                  'DCMAKE_C_COMPILER': mpicc_command} 

    cmake('..', **cmake_opts)

    make('hypre')
    make_install('hypre')

    os.chdir(pwd)

def make_metis(use_int64=False, use_real64=False):
    '''
    build metis 
    '''
    path = os.path.join(extdir, 'metis')
    if not os.path.exists(path):
        assert False, "metis is not downloaded"

    pwd = chdir(path)
    
    sed_command = find_command('sed')
    if sed_command is None:
        assert False, "sed is not foudn"

    if use_int64:
        command = [sed_command, '-i',
                   's/#define IDXTYPEWIDTH 32/#define IDXTYPEWIDTH 64/g',
                   'include/metis.h']
    else:
        command = [sed_command, '-i',
                   's/#define IDXTYPEWIDTH 64/#define IDXTYPEWIDTH 32/g',
                   'include/metis.h']

    if use_real64:
        command = [sed_command, '-i',
                   's/#define REALTYPEWIDTH 32/#define REALTYPEWIDTH 64/g',
                   'include/metis.h']
    else:
        command = [sed_command, '-i',
                   's/#define REALTYPEWIDTH 64/#define REALTYPEWIDTH 32/g',
                   'include/metis.h']
    make_call(command)

    command = ['make', 'config', 'shared=1',
               'prefix='+os.path.join(prefix, 'mfem'),
               'cc='+cc_command]
    make_call(command)
    make('metis')
    make_install('metis')

    if platform == "darwin":
        command = ['install_name_tool',
                   '-id',
                   os.path.join(prefix, 'lib', 'libmetis.dylib'),
                   os.path.join(prefix, 'lib', 'libmetis.dylib'),]
        make_call(command)
    os.chdir(pwd)

def cmake_make_mfem(serial=True):
    '''
    build MFEM 
    '''
    cmbuild = 'cmbuild_ser' if serial else 'cmbuild_par'
    path = os.path.join(extdir, 'mfem', cmbuild)
    if os.path.exists(path):
        print("working directory already exists!")
    else:
        os.makedirs(path)

    cmake_opts = {'DCMAKE_VERBOSE_MAKEFILE':'1',
                  'DBUILD_SHARED_LIBS': '1',
                  'DMFEM_ENABLE_EXAMPLES': '1',
                  'DMFEM_ENABLE_MINIAPPS': '1',
                  'DCMAKE_SHARED_LINKER_FLAGS':'',
                  'DCMAKE_CXX_FLAGS': cxx11_flag}

    if serial:
        cmake_opts['DCMAKE_CXX_COMPILER'] = cxx_command
        cmake_opts['DMFEM_USE_EXCEPTIONS'] = '1'
        cmake_opts['DCMAKE_INSTALL_PREFIX'] = os.path.join(prefix, 'mfem', 'ser')
    else:
        cmake_opts['DCMAKE_CXX_COMPILER'] = mpicxx_command
        cmake_opts['DMFEM_USE_EXCEPTIONS'] = '0'
        cmake_opts['DCMAKE_INSTALL_PREFIX'] = os.path.join(prefix, 'mfem', 'par')
        cmake_opts['DMFEM_USE_MPI'] = '1'
        cmake_opts['DMFEM_USE_METIS_5'] = '1'
        cmake_opts['DHYPRE_DIR'] = os.path.join(hypre_prefix)
        #cmake_opts['DHYPRE_INCLUDE'] = os.path.join(hypre_prefix, 'include')
        cmake_opts['DMETIS_DIR'] = os.path.join(metis_prefix)
        #cmake_opts['DMETIS_INCLUDE'] = os.path.join(metis_prefix, 'include')
        #cmake_opts['DCMAKE_CXX_STANDARD_LIBRARIES'] = "-lHYPRE -lmetis"

        lflags = "-L" + os.path.join(metis_prefix, 'lib')
        lflags = lflags + " -L" + os.path.join(hypre_prefix, 'lib')
        cmake_opts['DCMAKE_SHARED_LINKER_FLAGS'] = lflags
        #cmake_opts['DCMAKE_EXT_LINKER_FLAGS'] = lflags

        if enable_strumpack:
            cmake_opts['DMFEM_USE_STRUMPACK'] = '1'
            cmake_opts['STRUMPACK_DIR'] = strumpack_prefix            
        if enable_pumi:
            cmake_opts['DMFEM_USE_PUMI'] = '1'
            cmake_opts['DPUMI_DIR'] = pumi_prefix
            
    if enable_cuda:
        cmake_opts['DMFEM_USE_CUDA'] = '1'
        
    pwd = chdir(path)
    cmake('..', **cmake_opts)

    txt = 'serial' if serial else 'parallel'
    make('mfem_'+txt)
    make_install('mfem_'+txt)
    
    os.chdir(pwd)

def write_setup_local():
    '''
    create setup_local.py. parameters written here will be read
    by setup.py in mfem._ser and mfem._par
    '''
    import numpy

    if build_mfem:
        mfemser = os.path.join(prefix, 'mfem', 'ser')
        mfempar = os.path.join(prefix, 'mfem', 'par')
    else:
        mfemser = mfems_prefix
        mfempar = mfemp_prefix
    
    params = {'cxx_ser': cxx_command,
              'cc_ser': cc_command,
              'cxx_par': mpicxx_command,
              'cc_par': mpicc_command,
              'whole_archive': '--whole-archive',
              'no_whole_archive': '--no-whole-archive',
              'nocompactunwind': '',
              'swigflag': '-Wall -c++ -python -fastproxy -olddefs -keyword',

              'hypreinc': os.path.join(hypre_prefix, 'include'),
              'hyprelib': os.path.join(hypre_prefix, 'lib'),
              'metisinc': os.path.join(metis_prefix, 'include'),
              'metis5lib': os.path.join(metis_prefix, 'lib'),
              'numpync': numpy.get_include(),
              'mfembuilddir': os.path.join(mfempar, 'include'),
              'mfemincdir': os.path.join(mfempar, 'include', 'mfem'),
              'mfemlnkdir': os.path.join(mfempar, 'lib'),
              'mfemserbuilddir': os.path.join(mfemser, 'include'),
              'mfemserincdir': os.path.join(mfemser, 'include', 'mfem'),
              'mfemserlnkdir': os.path.join(mfemser, 'lib'),
              'add_pumi': '',
              'add_strumpack': '',
              'add_cuda': '',              
              'cxx11flag': cxx11_flag,
              }


    try:
        import mpi4py ## avaialbility of this is checked before
        params['mpi4pyinc'] = mpi4py.get_include()
    except ImportError:
        params['mpi4pyinc'] = ''

    def add_extra(xxx):
        params['add_' + xxx] = '1'
        params[xxx + 'inc'] = os.path.join(globals()[xxx + '_prefix'], 'include')
        params[xxx + 'lib'] = os.path.join(globals()[xxx + '_prefix'], 'lib')

    if enable_pumi:
        add_extra('pumi')
    if enable_strumpack:
        add_extra('strumpack')
    if enable_cuda:
        add_extra('cuda')


    pwd = chdir(rootdir)
    
    fid = open('setup_local.py', 'w')
    fid.write("#  setup_local.py \n")
    fid.write("#  generated from setup.py\n")
    fid.write("#  do not edit this directly\n")

    for key, value in params.items():
        text = key.lower() + ' = "' + value + '"'
        fid.write(text+"\n")
    fid.close()
    
    os.chdir(pwd)

def generate_wrapper():
    '''
    run swig.
    '''
    if dry_run or verbose:
        print("generating SWIG wrapper")
    def ifiles():
        ifiles = os.listdir()
        ifiles = [x for x in ifiles if x.endswith('.i')]
        ifiles = [x for x in ifiles if not x.startswith('#')]
        ifiles = [x for x in ifiles if not x.startswith('.')]                
        return ifiles

    def check_new(ifile):
        wfile = ifile[:-2]+'_wrap.cxx'
        if not os.path.exists(wfile):
            return True
        return os.path.getmtime(ifile) > os.path.getmtime(wfile)

    if build_mfem:
        mfemser = os.path.join(prefix, 'mfem', 'ser')
        mfempar = os.path.join(prefix, 'mfem', 'par')
    else:
        mfemser = mfems_prefix
        mfempar = mfemp_prefix

    swig_command = find_command('swig')
    if swig_command is None:
        assert False, "SWIG is not installed"

    swigflag = '-Wall -c++ -python -fastproxy -olddefs -keyword'.split(' ')

    pwd = chdir(os.path.join(rootdir, 'mfem', '_ser'))

    serflag = ['-I'+ os.path.join(mfemser, 'include'),
               '-I'+ os.path.join(mfemser, 'include', 'mfem')]
    for file in ifiles():
        if not check_new(file):
            continue
        command = [swig_command] + swigflag + serflag + [file]
        make_call(command)

    if not build_parallel:
        os.chdir(pwd)
        return

    chdir(os.path.join(rootdir, 'mfem', '_par'))

    import mpi4py
    parflag = ['-I'+ os.path.join(mfempar, 'include'),
               '-I'+ os.path.join(mfempar, 'include', 'mfem'),
               '-I'+ mpi4py.get_include()]

    if enable_pumi:
        parflag.append('-I'+os.path.join(pumi_prefix, 'include'))
    if enable_strumpack:
        parflag.append('-I'+os.path.join(strumpack_prefix, 'include'))

    for file in ifiles():
        if file == 'pumi.i' and not enable_pumi:
            continue
        if file == 'strumpack.i' and not enable_strumpack:
            continue
        if not check_new(file):
            continue
        command = [swig_command] + swigflag + parflag + [file]
        make_call(command)

    os.chdir(pwd)

def clean_wrapper():

    pwd = chdir(os.path.join(rootdir, 'mfem', '_ser'))
    
    wfiles = [x for x in os.listdir() if x.endswith('_wrap.cxx')]
    remove_files(wfiles)

    chdir(os.path.join(rootdir, 'mfem', '_par'))
    wfiles = [x for x in os.listdir() if x.endswith('_wrap.cxx')]
    remove_files(wfiles)

    chdir(pwd)
    
def clean_so():
    pwd =chdir(os.path.join(rootdir, 'mfem', '_ser'))
    for f in os.listdir():
        if f.endswith('.so'):
            os.remove(f)
        if f.endswith('.dylib'):
            os.remove(f)
            
    chdir(os.path.join(rootdir, 'mfem', '_par'))
    for f in os.listdir():
        if f.endswith('.so'):
            os.remove(f)
        if f.endswith('.dylib'):
            os.remove(f)
    chdir(pwd)
    
def make_mfem_wrapper(serial=True):
    '''
    compile PyMFEM wrapper code
    '''
    if dry_run or verbose:
        print("compiling wrapper code, serial="+str(serial))
    
    write_setup_local()

    if serial:
        pwd = chdir(os.path.join(rootdir, 'mfem', '_ser'))
    else:
        pwd = chdir(os.path.join(rootdir, 'mfem', '_par'))

    python = sys.executable
    command = [python, 'setup.py', 'build_ext', '--inplace']
    make_call(command)
    os.chdir(pwd)

def print_config():
    print("----configuration----")
    print(" prefix", prefix)
    print(" when needed, the dependency (mfem/hypre/metis) will be installed under " +
          prefix + "/mfem")
    print(" build mfem : " + ("Yes" if build_mfem else "No"))        
    print(" build metis : " + ("Yes" if build_metis else "No"))
    print(" build hypre : " + ("Yes" if build_hypre else "No"))
    print(" call swig wrapper : " + ("Yes" if run_swig else "No"))
    print(" build serial wrapper: " + ("Yes" if build_serial else "No"))
    print(" build parallel wrapper : " + ("Yes" if build_parallel else "No"))
    print(" c compiler : " + cc_command)
    print(" c++ compiler : " + cxx_command)
    print(" mpi-c compiler : " + mpicc_command)
    print(" mpi-c++ compiler : " + mpicxx_command)
    print("")
    
def configure_install(self):
    '''
    called when install workflow is used
    '''
    global prefix, dry_run, verbose
    global clean_swig, run_swig, swig_only
    global build_mfem, build_mfemp, build_parallel, build_serial
    global build_metis, build_hypre
    global mfems_prefix, mfemp_prefix, metis_prefix, hypre_prefix
    global cc_command, cxx_command, mpicc_command, mpicxx_command
    global metis_64
    global enable_cuda, cuda_prefix
    global enable_pumi, pumi_prefix
    global enable_strumpack, strumpack_prefix

    dry_run = bool(self.dry_run) if dry_run == -1 else dry_run
    verbose = bool(self.verbose) if verbose == -1 else verbose

    prefix = abspath(self.prefix)
    skip_ext = bool(self.skip_ext)

    swig_only = bool(self.swig)
    ext_only = bool(self.ext_only)
    build_serial = (not swig_only and not ext_only)
    run_swig = swig_only

    build_parallel = bool(self.with_parallel)     # controlls PyMFEM parallel
    metis_64 = bool(self.with_metis64)
    enable_pumi = bool(self.with_pumi)
    enable_strumpack = bool(self.with_strumpack)
    enable_cuda = bool(self.with_cuda)    

    if build_parallel:
        try:
            import mpi4py
        except ImportError:
            assert False, "Can not import mpi4py"

    if self.mfem_prefix_no_swig != '':
        self.mfem_prefix = self.mfem_prefix_no_swig

    if self.mfem_prefix != '':
        mfem_prefix = abspath(self.mfem_prefix)
        mfems_prefix = abspath(self.mfem_prefix)
        mfemp_prefix = abspath(self.mfem_prefix)

        path = os.path.join(mfem_prefix, 'lib', 'libmfem'+dylibext)
        assert os.path.exists(path), "libmfem.so is not found in the specified <path>/lib"
        build_mfem = False
        hypre_prefix = mfem_prefix
        metis_prefix = mfem_prefix

        if self.mfem_prefix_no_swig != '':
            clean_swig = False
            run_swig = False
        else:
            clean_swig = True
            run_swig = True

    else:
        build_mfem = True
        build_mfemp = build_parallel
        build_hypre = build_parallel
        build_metis = build_parallel
        hypre_prefix = os.path.join(prefix, 'mfem')
        metis_prefix = os.path.join(prefix, 'mfem')
        mfem_prefix  = os.path.join(prefix, 'mfem')
        mfems_prefix = os.path.join(prefix, 'mfem', 'ser')
        mfemp_prefix = os.path.join(prefix, 'mfem', 'par')

    if self.hypre_prefix != '':
        hypre_prefix = abspath(self.hypre_prefix)            
        path = os.path.join(hypre_prefix, 'lib', 'libHYPRE'+dylibext)
        assert os.path.exists(path), "libHYPRE.so is not found in the specified <path>/lib"
        build_hypre = False

    if self.metis_prefix != '':
        metis_prefix = abspath(self.metis_prefix)
        path = os.path.join(metis_prefix, 'lib', 'libmetis'+dylibext)
        assert os.path.exists(path), "libmetis.so is not found in the specified <path>/lib"
        build_metis = False

    if enable_pumi: run_swig = True
    if enable_strumpack : run_swig = True    
    if self.pumi_prefix != '':
        pumi_prefix = abspath(self.pumi_prefix)
    else:
        pumi_prefix = mfem_prefix

    if self.strumpack_prefix != '':
        strumpack_prefix = abspath(self.strumpack_prefix)
    else:
        strumpack_prefix = mfem_prefix

    if enable_cuda:
        nvcc = find_command('nvcc')
        cuda_prefix = os.path.dirname(os.path.dirname(nvcc))

    if self.CC != '':
        cc_command = self.CC
    if self.CXX != '':
        cxx_command = self.CXX
    if self.MPICC != '':
        mpicc_command = self.MPICC
    if self.MPICXX != '':
        mpicxx_command = self.MPICXX

    if skip_ext:
        build_metis = False
        build_hypre = False
        build_mfem = False
        build_mfemp = False        
    if ext_only:
        clean_swig = False
        run_swig = False
        build_serial = False
        build_parallel = False
    
    global is_configured
    is_configured = True

def configure_bdist(self):
    '''
    called when bdist workflow is used
    '''
    global prefix, dry_run, verbose, run_swig
    global build_mfem, build_parallel, build_serial

    global cc_command, cxx_command, mpicc_command, mpicxx_command
    global enable_pumi, pumi_prefix
    global enable_strumpack, strumpack_prefix

    dry_run = bool(self.dry_run) if dry_run == -1 else dry_run
    verbose = bool(self.verbose) if verbose == -1 else verbose


    prefix = abspath(self.bdist_dir)
    
    run_swig = False
    build_parallel = False
    build_serial = True

    global is_configured
    is_configured = True

class Install(_install):
    '''
    called when pyton setup.py install
    '''
    user_options = _install.user_options + [
        ('with-parallel', None, 'Installed both serial and parallel version'),
        ('mfem-prefix=', None, 'Specify locaiton of mfem' +
         'libmfem.so must exits under <mfem-prefix>/lib'),
        ('mfem-prefix-no-swig=', None, 'Specify locaiton of mfem' +
         'libmfem.so must exits under <mfem-prefix>/lib witout regenerating SWIG wrapper'),
        ('hypre-prefix=', None, 'Specify locaiton of hypre' +
         'libHYPRE.so must exits under <hypre-prefix>/lib'),
        ('metis-prefix=', None, 'Specify locaiton of metis'+
         'libmetis.so must exits under <metis-prefix>/lib'),
        ('swig', None, 'Run Swig'),
        ('ext-only', None, 'Build metis, hypre, mfem(C++) only'),
        ('skip-ext', None, 'Skip building metis, hypre, mfem(C++) only'),        

        ('CC=', None, 'c compiler'),
        ('CXX=', None, 'c++ compiler'),
        ('MPICC=', None, 'mpic compiler'),
        ('MPICXX=', None, 'mpic++ compiler'),
        ('with-cuda', None, 'enable cuda'),
        ('with-metis64', None, 'use 64bit int in metis'),
        ('with-pumi', None, 'enable pumi (parallel only)'),
        ('pumi-prefix=', None, 'Specify locaiton of pumi'),
        ('with-strumpack', None, 'enable strumpack (parallel only)'),
        ('strumpack-prefix=', None, 'Specify locaiton of strumpack'),
    ]

    def initialize_options(self):
        _install.initialize_options(self)

        self.swig = False
        self.ext_only = False
        self.skip_ext = False
        self.with_parallel = False
        self.mfem_prefix = ''
        self.mfem_prefix_no_swig = ''                        
        self.metis_prefix = ''
        self.hypre_prefix = ''

        self.with_cuda = False
        self.with_metis64 = False
        self.with_pumi = False
        self.pumi_prefix = ''

        self.with_strumpack = False
        self.strumpack_prefix = ''

        self.CC = ''
        self.CXX = ''
        self.MPICC = ''
        self.MPICXX = ''

    def finalize_options(self):
        if (bool(self.ext_only) and bool(self.skip_ext)):
            assert False, "skip-ext and ext-only can not use together"
        _install.finalize_options(self)
        
    def run(self):
        if not is_configured:
            configure_install(self)
            print_config()

        if swig_only:
            self.run_command("build")
        else:
            _install.run(self)

class BuildPy(_build_py):
    '''
    Called when python setup.py build_py
    '''
    user_options = _build_py.user_options
    def initialize_options(self):
        _build_py.initialize_options(self)

    def finalize_options(self):
        _build_py.finalize_options(self)

    def run(self):
        if not swig_only:            
            if build_metis:
                download('metis')
                make_metis(use_int64=metis_64)
            if build_hypre:
                download('hypre')
                cmake_make_hypre()
            mfem_downloaded = False
            if build_mfem:
                download('mfem')
                mfem_downloaded = True                
                cmake_make_mfem(serial=True)

            if build_mfemp:
                if not mfem_downloaded:
                    download('mfem')                    
                cmake_make_mfem(serial=False)
                    
        if clean_swig:
            clean_wrapper()
        if run_swig:
            generate_wrapper()
            if swig_only:
                return

        if build_serial:
            make_mfem_wrapper(serial=True)
        if build_parallel:
            make_mfem_wrapper(serial=False)
        
        _build_py.run(self)

class BdistWheel(_bdist_wheel):
    '''
    Wheel build performs serial+paralell
    '''
    def finalize_options(self):
        def _has_ext_modules(self):
            return True
        from setuptools.dist import Distribution
        #Distribution.is_pure = _is_pure
        Distribution.has_ext_modules = _has_ext_modules
        _bdist_wheel.finalize_options(self)

    def run(self):
        _bdist_wheel.run(self)        
        assert False, "bdist install is not supported, use source install"
        '''
        if not is_configured:
            print('running config')
            configure_bdist(self)
            print_config()
            
        # Ensure that there is a basic library build for bdist_egg to pull from.
        self.run_command("build")
        #_cleanup_symlinks(self)

        # Run the default bdist_wheel command
        '''
        
class Clean(_clean):
    '''
    Called when python setup.py clean
    '''
    user_options = _clean.user_options + [
        ('ext', None, 'clean exteranal dependencies)'),
        ('mfem', None, 'clean mfem'),
        ('metis', None, 'clean metis'),
        ('hypre', None, 'clean hypre'),
        ('swig', None,  'clean swig'),        
        ('all-exts', None, 'delete all externals'),
        ]

    def initialize_options(self):
        _clean.initialize_options(self)
        self.ext = False
        self.mfem = False
        self.hypre = False
        self.metis = False
        self.swig = False
        self.all_exts = False

    def run(self):
        global dry_run, verbose
        dry_run = self.dry_run
        verbose = bool(self.verbose)
        
        os.chdir(extdir)

        make_command = find_command('make')
        
        if self.ext or self.mfem:
            path = os.path.join(extdir, 'mfem', 'cmbuild_par')
            if os.path.exists(path):
                shutil.rmtree(path)
            path = os.path.join(extdir, 'mfem', 'cmbuild_ser')
            if os.path.exists(path):
                shutil.rmtree(path)
        if self.ext or self.hypre:    
            path = os.path.join(extdir, 'hypre', 'cmbuild')
            if os.path.exists(path):
                shutil.rmtree(path)
        if self.ext or self.metis:
            path = os.path.join(extdir, 'metis')
            if os.path.exists(path):
                os,chdir(path)
                command = ['make', 'clean']
                subprocess.check_call(command)                
        if self.all_exts or self.hypre:
            for xxx in ('metis', 'hypre', 'mfem'):
                path = os.path.join(extdir, xxx)
                if os.path.exists(path):
                    shutil.rmtree(path)
        if self.swig:
            clean_wrapper()

        clean_so()
        
        os.chdir(rootdir)
        _clean.run(self)

datafiles = [os.path.join('data', f) for f in os.listdir('data')]
def run_setup():
    setup_args = metadata.copy()

    setup(
        cmdclass = {'build_py': BuildPy,
                    'install': Install,
                    'bdist_wheel': BdistWheel,
                    'clean': Clean},
        install_requires=["numpy"],
        packages=find_packages(),
        extras_require={},
        package_data={'mfem._par':['*.so'], 'mfem._ser':['*.so']},
        #data_files=[('data', datafiles)],
        entry_points={},
        **setup_args)

def main():
    run_setup()

if __name__ == '__main__':
    main()
=======
datafiles = [path.join('data', f) for f in listdir('data')]
setup(
    name='PyMFEM',
    version=get_version(),

    description='PyMFEM',
    long_description=long_description,
    url='https://github.com/mfem/PyMFEM',
    author='S. Sihraiwa',
    author_email='shiraiwa@princeton.edu',
    license='LGPL-2.1',

    classifiers=[
        #   3 - Alpha
        #   4 - Beta
        #   5 - Production/Stable
        'Development Status :: 4 - Beta',
        'Intended Audience :: Developers',
        'Topic :: Scientific/Engineering :: Physics'
        'License :: OSI Approved :: GNU Lesser General Public License v2 or later (LGPLv2+)',
        'Programming Language :: Python :: 2.7',
    ],

    keywords='MFEM physics',
    packages=find_packages(),
    install_requires=[],
    extras_require={},
    package_data={'mfem._par':['*.so'], 'mfem._ser':['*.so']},
    data_files=[('data', datafiles)],
    entry_points={},
)
>>>>>>> 1c53c6f3
<|MERGE_RESOLUTION|>--- conflicted
+++ resolved
@@ -93,7 +93,6 @@
             return mo.group(1)
     raise RuntimeError('Unable to find version string in %s.' % (VERSIONFILE,))
 
-<<<<<<< HEAD
 def long_description():
     with open(os.path.join(rootdir, 'README.md'), encoding='utf-8') as f:
         return f.read()
@@ -929,36 +928,3 @@
 
 if __name__ == '__main__':
     main()
-=======
-datafiles = [path.join('data', f) for f in listdir('data')]
-setup(
-    name='PyMFEM',
-    version=get_version(),
-
-    description='PyMFEM',
-    long_description=long_description,
-    url='https://github.com/mfem/PyMFEM',
-    author='S. Sihraiwa',
-    author_email='shiraiwa@princeton.edu',
-    license='LGPL-2.1',
-
-    classifiers=[
-        #   3 - Alpha
-        #   4 - Beta
-        #   5 - Production/Stable
-        'Development Status :: 4 - Beta',
-        'Intended Audience :: Developers',
-        'Topic :: Scientific/Engineering :: Physics'
-        'License :: OSI Approved :: GNU Lesser General Public License v2 or later (LGPLv2+)',
-        'Programming Language :: Python :: 2.7',
-    ],
-
-    keywords='MFEM physics',
-    packages=find_packages(),
-    install_requires=[],
-    extras_require={},
-    package_data={'mfem._par':['*.so'], 'mfem._ser':['*.so']},
-    data_files=[('data', datafiles)],
-    entry_points={},
-)
->>>>>>> 1c53c6f3
