"""
  MFEM + PyMFEM (finite element method library)
"""
from sys import platform
import sys
import os
import urllib
import gzip
import site
import re
import shutil
import subprocess
from subprocess import DEVNULL

import multiprocessing

from setuptools import setup, find_packages
from setuptools.command.build_py import build_py as _build_py
from setuptools.command.install import install as _install
from setuptools.command.install_egg_info import install_egg_info as _install_egg_info
from setuptools.command.install_lib import install_lib as _install_lib
from setuptools.command.install_scripts import install_scripts as _install_scripts

try:
    from setuptools._distutils.command.clean import clean as _clean
except ImportError:
    from distutils.command.clean import clean as _clean

try:
    from wheel.bdist_wheel import bdist_wheel as _bdist_wheel
    haveWheel = True
except ImportError:
    haveWheel = False

# To use a consistent encoding
# from codecs import open

# constants
repo_releases = {"mfem": "https://github.com/mfem/mfem/archive/v4.3.tar.gz",
                 "metis": "http://glaros.dtc.umn.edu/gkhome/fetch/sw/metis/metis-5.1.0.tar.gz",
                 "hypre": "https://github.com/hypre-space/hypre/archive/v2.20.0.tar.gz",
                 "libceed": "https://github.com/CEED/libCEED/archive/refs/tags/v0.9.0.tar.gz",
                 "gslib": "https://github.com/Nek5000/gslib/archive/refs/tags/v1.0.7.tar.gz"}

repos = {"mfem": "https://github.com/mfem/mfem.git", }

rootdir = os.path.abspath(os.path.dirname(__file__))
extdir = os.path.join(rootdir, 'external')
if not os.path.exists(extdir):
    os.mkdir(os.path.join(rootdir, 'external'))

if platform == "linux" or platform == "linux2":
    dylibext = '.so'
elif platform == "darwin":
    # OS X
    dylibext = '.dylib'
elif platform == "win32":
    # Windows...
    assert False, "Windows is not supported yet. Contribution is welcome"


### global variables
is_configured = False
prefix = ''

verbose = -1
swig_only = False
skip_install = False
run_swig = False
clean_swig = False
build_mfem = True
mfem_branch = None
build_mfemp = False
build_metis = False
build_hypre = False
build_libceed = False
build_gslib = False
build_parallel = False
build_serial = False

ext_prefix = ''
mfems_prefix = ''
mfemp_prefix = ''
mfem_source  = ''
metis_prefix = ''
hypre_prefix = ''

enable_cuda = False
cuda_prefix = ''
enable_pumi = False
pumi_prefix = ''
enable_strumpack = False
strumpack_prefix = ''
enable_libceed = False
libceed_prefix = ''
libceed_only = False
enable_gslib = False
gslibs_prefix = ''
gslibp_prefix = ''
gslib_only = False

dry_run = -1
do_bdist_wheel = False

cc_command = 'cc' if os.getenv("CC") is None else os.getenv("CC")
cxx_command = 'c++' if os.getenv("CC") is None else os.getenv("CXX")
mpicc_command = 'mpicc' if os.getenv("MPICC") is None else os.getenv("MPICC")
mpicxx_command = 'mpic++' if os.getenv(
    "MPICXX") is None else os.getenv("MPICXX")
cxx11_flag = '-std=c++11' if os.getenv(
    "CXX11FLAG") is None else os.getenv("CXX11FLAG")

# meta data


def version():
    VERSIONFILE = os.path.join('mfem', '__init__.py')
    initfile_lines = open(VERSIONFILE, 'rt').readlines()
    VSRE = r"^__version__ = ['\"]([^'\"]*)['\"]"
    for line in initfile_lines:
        mo = re.search(VSRE, line, re.M)
        if mo:
            return mo.group(1)
    raise RuntimeError('Unable to find version string in %s.' % (VERSIONFILE,))


def long_description():
    with open(os.path.join(rootdir, 'README.md'), encoding='utf-8') as f:
        return f.read()


def install_requires():
    fname = os.path.join(rootdir, 'requirements.txt')
    if not os.path.exists(fname):
        return []
    fid = open(fname)
    requirements = fid.read().split('\n')
    fid.close()
    return requirements


keywords = """
scientific computing
finite element method
"""

platforms = """
Mac OS X
Linux
"""
metadata = {'name': 'mfem',
            'version': version(),
            'description': __doc__.strip(),
            'long_description': long_description(),
            'long_description_content_type': "text/markdown",
            'url': 'http://mfem.org',
            'download_url': 'https://github.com/mfem',
            'classifiers': ['Development Status :: 4 - Beta',
                            'Intended Audience :: Developers',
                            'Topic :: Scientific/Engineering :: Physics',
                            'License :: OSI Approved :: BSD License',
                            'Programming Language :: Python :: 3.6',
                            'Programming Language :: Python :: 3.7',
                            'Programming Language :: Python :: 3.8',
                            'Programming Language :: Python :: 3.9', ],
            'keywords': [k for k in keywords.split('\n') if k],
            'platforms': [p for p in platforms.split('\n') if p],
            'license': 'BSD-3',
            'author': 'MFEM developement team',
            'author_email': '',
            'maintainer': 'S. Shiraiwa',
            'maintainer_email': 'shiraiwa@princeton.edu', }

# utilities


def abspath(path):
    return os.path.abspath(os.path.expanduser(path))

'''
def install_prefix():
    """Return the installation directory, or None"""
    if '--user' in sys.argv:
        paths = (site.getusersitepackages(),)
    else:
        py_version = '%s.%s' % (sys.version_info[0], sys.version_info[1])
        paths = (s % (py_version) for s in (
            sys.prefix + '/lib/python%s/dist-packages/',
            sys.prefix + '/lib/python%s/site-packages/',
            sys.prefix + '/local/lib/python%s/dist-packages/',
            sys.prefix + '/local/lib/python%s/site-packages/',
            '/Library/Python/%s/site-packages/',
        ))

    for path in paths:
        #if verbose:
        #    print("testing installation path", path)
        if os.path.exists(path):
            path = os.path.dirname(path)
            path = os.path.dirname(path)
            path = os.path.dirname(path)
            if verbose:
                print("found this one", path)
            return path
    assert False, "no installation path found"
    return None
'''

def external_install_prefix(verbose=True):
    if '--user' in sys.argv:
        paths = (site.getusersitepackages(),)
    else:
        py_version = '%s.%s' % (sys.version_info[0], sys.version_info[1])
        paths = (s % (py_version) for s in (
            sys.prefix + '/lib/python%s/dist-packages/',
            sys.prefix + '/lib/python%s/site-packages/',
            sys.prefix + '/local/lib/python%s/dist-packages/',
            sys.prefix + '/local/lib/python%s/site-packages/',
            '/Library/Python/%s/site-packages/',
        ))

    for path in paths:
        #if verbose:
        #    print("testing installation path", path)
        if os.path.exists(path):
            path = os.path.join(path, 'mfem', 'external')
            return path
    assert False, "no installation path found"
    return None


def find_command(name):
    from shutil import which
    return which(name)


def make_call(command, target=''):
    '''
    call command
    '''
    if dry_run or verbose:
        print("calling ... " + " ".join(command))
    if dry_run:
        return
    kwargs = {}
    if not verbose:
        kwargs['stdout'] = DEVNULL
        kwargs['stderr'] = DEVNULL
    try:
        subprocess.check_call(command, **kwargs)
    except subprocess.CalledProcessError:
        if target == '':
            target = " ".join(command)
        print("Failed when calling command: " + target)
        raise


def chdir(path):
    '''
    change directory
    '''
    pwd = os.getcwd()
    os.chdir(path)
    if verbose:
        print("Moving to a directory : " + path)
    return pwd


def remove_files(files):
    for f in files:
        if verbose:
            print("Removing : " + f)
        if dry_run:
            continue
        os.remove(f)


def make(target):
    '''
    make : add -j option automatically
    '''
    command = ['make', '-j', str(max((multiprocessing.cpu_count() - 1, 1)))]
    make_call(command, target=target)


def make_install(target, prefix=None):
    '''
    make install
    '''
    command = ['make', 'install']
    if prefix is not None:
        command.append('prefix='+prefix)
    make_call(command, target=target)


def download(xxx):
    '''
    download tar.gz from somewhere. xxx is name.
    url is given by repos above
    '''
    from urllib import request
    import tarfile

    if os.path.exists(os.path.join(extdir, xxx)):
        print("Download " + xxx + " skipped. Use clean --all-exts if needed")
        return
    url = repo_releases[xxx]
    print("Downloading :", url)

    ftpstream = request.urlopen(url)
    targz = tarfile.open(fileobj=ftpstream, mode="r|gz")
    targz.extractall(path=extdir)
    os.rename(os.path.join(extdir, targz.getnames()[0].split('/')[0]),
              os.path.join(extdir, xxx))


def gitclone(xxx):
    cwd = os.getcwd()
    repo_xxx = os.path.join(extdir, xxx)
    if os.path.exists(repo_xxx):
        print("Deleting the existing " + xxx)
        shutil.rmtree(repo_xxx)

    os.chdir(extdir)
    command = ['git', 'clone', repos[xxx]]
    make_call(command)

    if not os.path.exists(repo_xxx):
        print(repo_xxx + " does not exist. Check if git clone worked")
    os.chdir(repo_xxx)
    command = ['git', 'checkout',  mfem_branch]
    make_call(command)
    os.chdir(cwd)


def cmake(path, **kwargs):
    '''
    run cmake. must be called in the target directory
    '''
    command = ['cmake', path]
    for key, value in kwargs.items():
        command.append('-' + key + '=' + value)
    make_call(command)


def find_libpath_from_prefix(lib, prefix0):
    prefix0 = os.path.expanduser(prefix0)
    prefix0 = abspath(prefix0)
    soname = 'lib' + lib + dylibext
    path = os.path.join(prefix0, 'lib', soname)
    if not os.path.exists(path):
        path = os.path.join(prefix0, 'lib64', soname)
        if not os.path.exists(path):
            return ''
    return path

###
#  build libraries
###
def cmake_make_hypre():
    '''
    build hypre
    '''
    if verbose:
        print("Building hypre")

    cmbuild = 'cmbuild'
    path = os.path.join(extdir, 'hypre', 'src', cmbuild)
    if os.path.exists(path):
        print("working directory already exists!")
    else:
        os.makedirs(path)

    pwd = chdir(path)

    cmake_opts = {'DCMAKE_VERBOSE_MAKEFILE': '1',
                  'DBUILD_SHARED_LIBS': '1',
                  'DHYPRE_INSTALL_PREFIX': hypre_prefix,
                  'DHYPRE_ENABLE_SHARED': '1',
                  'DCMAKE_INSTALL_PREFIX': hypre_prefix,
                  'DCMAKE_INSTALL_NAME_DIR': os.path.join(hypre_prefix, 'lib'),
                  'DCMAKE_C_COMPILER': mpicc_command}

    cmake('..', **cmake_opts)

    make('hypre')
    make_install('hypre')

    os.chdir(pwd)


def make_metis(use_int64=False, use_real64=False):
    '''
    build metis
    '''
    if verbose:
        print("Building metis")

    path = os.path.join(extdir, 'metis')
    if not os.path.exists(path):
        assert False, "metis is not downloaded"

    pwd = chdir(path)

    sed_command = find_command('sed')
    if sed_command is None:
        assert False, "sed is not foudn"

    if use_int64:
        command = [sed_command, '-i',
                   's/#define IDXTYPEWIDTH 32/#define IDXTYPEWIDTH 64/g',
                   'include/metis.h']
    else:
        command = [sed_command, '-i',
                   's/#define IDXTYPEWIDTH 64/#define IDXTYPEWIDTH 32/g',
                   'include/metis.h']

    if use_real64:
        command = [sed_command, '-i',
                   's/#define REALTYPEWIDTH 32/#define REALTYPEWIDTH 64/g',
                   'include/metis.h']
    else:
        command = [sed_command, '-i',
                   's/#define REALTYPEWIDTH 64/#define REALTYPEWIDTH 32/g',
                   'include/metis.h']
    make_call(command)

    command = ['make', 'config', 'shared=1',
               'prefix=' + metis_prefix,
               'cc=' + cc_command]
    make_call(command)
    make('metis')
    make_install('metis')

    if platform == "darwin":
        command = ['install_name_tool',
                   '-id',
                   os.path.join(metis_prefix, 'lib', 'libmetis.dylib'),
                   os.path.join(metis_prefix, 'lib', 'libmetis.dylib'), ]
        make_call(command)
    os.chdir(pwd)


def make_libceed(serial=False):
    if verbose:
        print("Building libceed")

    path = os.path.join(extdir, 'libceed')
    if not os.path.exists(path):
        assert False, "libceed is not downloaded"

    pwd = chdir(path)
    make_call(['make', 'clean'])
    
    if enable_cuda:
        command = ['make', 'configure', 'CUDA_DIR='+cuda_prefix]
        make_call(command)
        
    make('libceed')
    make_install('libceed', prefix=libceed_prefix)
    os.chdir(pwd)

def make_gslib(serial=False):
    if verbose:
        print("Building gslib")

    path = os.path.join(extdir, 'gslib')
    if not os.path.exists(path):
        assert False, "gslib is not downloaded"

    pwd = chdir(path)
    make_call(['make', 'clean'])
    if serial:
        command = ['make', 'CC=' + cc_command, 'MPI=0', 'CFLAGS=-fPIC']
        make_call(command)
        command = ['make', 'DESTDIR=' + gslibs_prefix]
        make_call(command)        
    else:
        command = ['make', 'CC=' + mpicc_command, 'CFLAGS=-O2 -fPIC']
        make_call(command)
        command = ['make', 'DESTDIR=' + gslibp_prefix]
        make_call(command)
    os.chdir(pwd)
    
def cmake_make_mfem(serial=True):
    '''
    build MFEM
    '''
    cmbuild = 'cmbuild_ser' if serial else 'cmbuild_par'
    path = os.path.join(extdir, 'mfem', cmbuild)
    if os.path.exists(path):
        print("working directory already exists!")
    else:
        os.makedirs(path)

    cmake_opts = {'DCMAKE_VERBOSE_MAKEFILE': '1',
                  'DBUILD_SHARED_LIBS': '1',
                  'DMFEM_ENABLE_EXAMPLES': '1',
                  'DMFEM_ENABLE_MINIAPPS': '1',
                  'DCMAKE_SHARED_LINKER_FLAGS': '',
                  'DMFEM_USE_ZLIB': '1',
                  'DCMAKE_CXX_FLAGS': cxx11_flag}

    if serial:
        cmake_opts['DCMAKE_CXX_COMPILER'] = cxx_command
        cmake_opts['DMFEM_USE_EXCEPTIONS'] = '1'
        cmake_opts['DCMAKE_INSTALL_PREFIX'] = mfems_prefix

    else:
        cmake_opts['DCMAKE_CXX_COMPILER'] = mpicxx_command
        cmake_opts['DMFEM_USE_EXCEPTIONS'] = '0'
        cmake_opts['DCMAKE_INSTALL_PREFIX'] = mfemp_prefix
        cmake_opts['DMFEM_USE_MPI'] = '1'
        cmake_opts['DMFEM_USE_METIS_5'] = '1'
        cmake_opts['DHYPRE_DIR'] = hypre_prefix
        cmake_opts['DMETIS_DIR'] = metis_prefix
        #cmake_opts['DCMAKE_CXX_STANDARD_LIBRARIES'] = "-lHYPRE -lmetis"

        hyprelibpath = os.path.dirname(
            find_libpath_from_prefix(
                'HYPRE', hypre_prefix))
        metislibpath = os.path.dirname(
            find_libpath_from_prefix(
                'metis', metis_prefix))

        lflags = "-L" + metislibpath
        lflags = lflags + " -L" + hyprelibpath
        cmake_opts['DCMAKE_SHARED_LINKER_FLAGS'] = lflags
        #cmake_opts['DCMAKE_EXT_LINKER_FLAGS'] = lflags

        if enable_strumpack:
            cmake_opts['DMFEM_USE_STRUMPACK'] = '1'
            cmake_opts['DSTRUMPACK_DIR'] = strumpack_prefix
        if enable_pumi:
            cmake_opts['DMFEM_USE_PUMI'] = '1'
            cmake_opts['DPUMI_DIR'] = pumi_prefix

    if enable_cuda:
        cmake_opts['DMFEM_USE_CUDA'] = '1'
    if enable_libceed:
        cmake_opts['DMFEM_USE_CEED'] = '1'
        cmake_opts['DCEED_DIR'] = libceed_prefix
    if enable_gslib:
        if serial:
            pass
            #cmake_opts['DMFEM_USE_GSLIB'] = '1'            
            #cmake_opts['DGSLIB_DIR'] = gslibs_prefix
        else:
            cmake_opts['DMFEM_USE_GSLIB'] = '1'            
            cmake_opts['DGSLIB_DIR'] = gslibp_prefix

    pwd = chdir(path)
    cmake('..', **cmake_opts)

    txt = 'serial' if serial else 'parallel'
    make('mfem_' + txt)
    make_install('mfem_' + txt)

    os.chdir(pwd)

def write_setup_local():
    '''
    create setup_local.py. parameters written here will be read
    by setup.py in mfem._ser and mfem._par
    '''
    import numpy

    #if build_mfem:
    #    mfemser = os.path.join(prefix, 'mfem', 'ser')
    #    mfempar = os.path.join(prefix, 'mfem', 'par')
    #else:
    mfemser = mfems_prefix
    mfempar = mfemp_prefix

    hyprelibpath = os.path.dirname(
        find_libpath_from_prefix(
            'HYPRE', hypre_prefix))
    metislibpath = os.path.dirname(
        find_libpath_from_prefix(
            'metis', metis_prefix))
    params = {'cxx_ser': cxx_command,
              'cc_ser': cc_command,
              'cxx_par': mpicxx_command,
              'cc_par': mpicc_command,
              'whole_archive': '--whole-archive',
              'no_whole_archive': '--no-whole-archive',
              'nocompactunwind': '',
              'swigflag': '-Wall -c++ -python -fastproxy -olddefs -keyword',

              'hypreinc': os.path.join(hypre_prefix, 'include'),
              'hyprelib': hyprelibpath,
              'metisinc': os.path.join(metis_prefix, 'include'),
              'metis5lib': metislibpath,
              'numpync': numpy.get_include(),
              'mfembuilddir': os.path.join(mfempar, 'include'),
              'mfemincdir': os.path.join(mfempar, 'include', 'mfem'),
              'mfemlnkdir': os.path.join(mfempar, 'lib'),
              'mfemserbuilddir': os.path.join(mfemser, 'include'),
              'mfemserincdir': os.path.join(mfemser, 'include', 'mfem'),
              'mfemserlnkdir': os.path.join(mfemser, 'lib'),
              'mfemsrcdir': os.path.join(mfem_source),
              'add_pumi': '',
              'add_strumpack': '',
              'add_cuda': '',
              'add_libceed': '',
              'add_gslib': '',
              'libceedinc': os.path.join(libceed_prefix, 'include'),
              'gslibsinc': os.path.join(gslibs_prefix, 'include'),
              'gslibpinc': os.path.join(gslibp_prefix, 'include'),
              'cxx11flag': cxx11_flag,
              }

    try:
        import mpi4py  # avaialbility of this is checked before
        params['mpi4pyinc'] = mpi4py.get_include()
    except ImportError:
        params['mpi4pyinc'] = ''

    def add_extra(xxx):
        params['add_' + xxx] = '1'
        params[xxx +
               'inc'] = os.path.join(globals()[xxx +
                                               '_prefix'], 'include')
        params[xxx + 'lib'] = os.path.join(globals()[xxx + '_prefix'], 'lib')

    if enable_pumi:
        add_extra('pumi')
    if enable_strumpack:
        add_extra('strumpack')
    if enable_cuda:
        add_extra('cuda')
    if enable_libceed:
        add_extra('libceed')
    #if enable_gslib:
    #    add_extra('gslibs')
    if enable_gslib:
        add_extra('gslibp')

    pwd = chdir(rootdir)

    fid = open('setup_local.py', 'w')
    fid.write("#  setup_local.py \n")
    fid.write("#  generated from setup.py\n")
    fid.write("#  do not edit this directly\n")

    for key, value in params.items():
        text = key.lower() + ' = "' + value + '"'
        fid.write(text + "\n")
    fid.close()

    os.chdir(pwd)


def generate_wrapper():
    '''
    run swig.
    '''
    if dry_run or verbose:
        print("generating SWIG wrapper")
        print("using MFEM source", os.path.abspath(mfem_source))
    if not os.path.exists(os.path.abspath(mfem_source)):
        assert False, "MFEM source directory. Use --mfem-source=<path>"

    def ifiles():
        ifiles = os.listdir()
        ifiles = [x for x in ifiles if x.endswith('.i')]
        ifiles = [x for x in ifiles if not x.startswith('#')]
        ifiles = [x for x in ifiles if not x.startswith('.')]
        return ifiles

    def check_new(ifile):
        wfile = ifile[:-2] + '_wrap.cxx'
        if not os.path.exists(wfile):
            return True
        return os.path.getmtime(ifile) > os.path.getmtime(wfile)

<<<<<<< HEAD
=======

>>>>>>> 99f6c224
    mfemser = mfems_prefix
    mfempar = mfemp_prefix

    pwd = chdir(os.path.join(rootdir, 'mfem', 'common'))
    command1 = [sys.executable, "generate_lininteg_ext.py"]
    command2 = [sys.executable, "generate_bilininteg_ext.py"]
    make_call(command1)
    make_call(command2)
    os.chdir(pwd)

    swig_command = (find_command('swig') if os.getenv("SWIG") is None
                    else os.getenv("SWIG"))
    if swig_command is None:
        assert False, "SWIG is not installed"

    swigflag = '-Wall -c++ -python -fastproxy -olddefs -keyword'.split(' ')

    pwd = chdir(os.path.join(rootdir, 'mfem', '_ser'))

    serflag = ['-I' + os.path.join(mfemser, 'include'),
               '-I' + os.path.join(mfemser, 'include', 'mfem'),
               '-I' + os.path.abspath(mfem_source)]    
    for file in ifiles():
        if not check_new(file):
            continue
        command = [swig_command] + swigflag + serflag + [file]
        make_call(command)

    if not build_parallel:
        os.chdir(pwd)
        return

    chdir(os.path.join(rootdir, 'mfem', '_par'))

    import mpi4py
    parflag = ['-I' + os.path.join(mfempar, 'include'),
               '-I' + os.path.join(mfempar, 'include', 'mfem'),
               '-I' + os.path.abspath(mfem_source),               
               '-I' + os.path.join(hypre_prefix, 'include'),
               '-I' + os.path.join(metis_prefix, 'include'),
               '-I' + mpi4py.get_include()]

    if enable_pumi:
        parflag.append('-I' + os.path.join(pumi_prefix, 'include'))
    if enable_strumpack:
        parflag.append('-I' + os.path.join(strumpack_prefix, 'include'))

    for file in ifiles():
        #        pumi.i does not depends on pumi specific header so this should
        #        work
        #        if file == 'pumi.i':# and not enable_pumi:
        #            continue
        if file == 'strumpack.i' and not enable_strumpack:
            continue
        if not check_new(file):
            continue
        command = [swig_command] + swigflag + parflag + [file]
        make_call(command)

    os.chdir(pwd)


def clean_wrapper():

    pwd = chdir(os.path.join(rootdir, 'mfem', '_ser'))

    wfiles = [x for x in os.listdir() if x.endswith('_wrap.cxx')]
    remove_files(wfiles)

    chdir(os.path.join(rootdir, 'mfem', '_par'))
    wfiles = [x for x in os.listdir() if x.endswith('_wrap.cxx')]
    remove_files(wfiles)

    chdir(pwd)


def clean_so():
    pwd = chdir(os.path.join(rootdir, 'mfem', '_ser'))
    for f in os.listdir():
        if f.endswith('.so'):
            os.remove(f)
        if f.endswith('.dylib'):
            os.remove(f)

    chdir(os.path.join(rootdir, 'mfem', '_par'))
    for f in os.listdir():
        if f.endswith('.so'):
            os.remove(f)
        if f.endswith('.dylib'):
            os.remove(f)
    chdir(pwd)


def make_mfem_wrapper(serial=True):
    '''
    compile PyMFEM wrapper code
    '''
    if dry_run or verbose:
        print("compiling wrapper code, serial=" + str(serial))
    if not os.path.exists(os.path.abspath(mfem_source)):
        assert False, "MFEM source directory. Use --mfem-source=<path>"

    write_setup_local()

    if serial:
        pwd = chdir(os.path.join(rootdir, 'mfem', '_ser'))
    else:
        pwd = chdir(os.path.join(rootdir, 'mfem', '_par'))

    python = sys.executable
    command = [python, 'setup.py', 'build_ext', '--inplace']
    make_call(command)
    os.chdir(pwd)


def print_config():
    print("----configuration----")
    print(" prefix", prefix)
    print(" when needed, the dependency (mfem/hypre/metis) will be installed under " +
          ext_prefix)
    print(" build mfem : " + ("Yes" if build_mfem else "No"))
    print(" build metis : " + ("Yes" if build_metis else "No"))
    print(" build hypre : " + ("Yes" if build_hypre else "No"))
    print(" build libceed : " + ("Yes" if build_libceed else "No"))
<<<<<<< HEAD
    print(" build gslib : " + ("Yes" if build_gslib else "No"))    
    print(" call swig wrapper : " + ("Yes" if run_swig else "No"))
=======
    print(" call SWIG wrapper generator: " + ("Yes" if run_swig else "No"))
>>>>>>> 99f6c224
    print(" build serial wrapper: " + ("Yes" if build_serial else "No"))
    print(" build parallel wrapper : " + ("Yes" if build_parallel else "No"))

    print(" hypre prefix", hypre_prefix)
    print(" metis prefix", metis_prefix)
    print(" c compiler : " + cc_command)
    print(" c++ compiler : " + cxx_command)
    print(" mpi-c compiler : " + mpicc_command)
    print(" mpi-c++ compiler : " + mpicxx_command)
    print("")


def configure_install(self):
    '''
    called when install workflow is used
    '''
    global prefix, dry_run, verbose, ext_prefix
    global clean_swig, run_swig, swig_only, skip_install
    global build_mfem, build_mfemp, build_parallel, build_serial
<<<<<<< HEAD
    global mfem_branch
    global build_metis, build_hypre, build_libceed, build_gslib
=======
    global mfem_branch, mfem_source
    global build_metis, build_hypre, build_libceed
>>>>>>> 99f6c224
    global mfems_prefix, mfemp_prefix, metis_prefix, hypre_prefix
    global cc_command, cxx_command, mpicc_command, mpicxx_command
    global metis_64
    global enable_cuda, cuda_prefix
    global enable_pumi, pumi_prefix
    global enable_strumpack, strumpack_prefix
    global enable_libceed, libceed_prefix, libceed_only
    global enable_gslib, gslibs_prefix, gslibp_prefix, gslib_only

    verbose = bool(self.verbose) if verbose == -1 else verbose
    dry_run = bool(self.dry_run) if dry_run == -1 else dry_run
    if dry_run:
        verbose = True

    prefix = abspath(self.prefix)
    mfem_source = abspath(self.mfem_source)
    
    skip_ext = bool(self.skip_ext)
    skip_install = bool(self.build_only)
    swig_only = bool(self.swig)
    ext_only = bool(self.ext_only)


    metis_64 = bool(self.with_metis64)
    enable_pumi = bool(self.with_pumi)
    enable_strumpack = bool(self.with_strumpack)
    enable_cuda = bool(self.with_cuda)
    enable_libceed = bool(self.with_libceed)
    libceed_only = bool(self.libceed_only)
    enable_gslib = bool(self.with_gslib)
    gslib_only = bool(self.gslib_only)

    build_parallel = bool(self.with_parallel)     # controlls PyMFEM parallel
    build_serial = not bool(self.no_serial)


    run_swig = swig_only

    if build_serial:
        build_serial = (not swig_only and not ext_only)

    if build_parallel:
        try:
            import mpi4py
        except ImportError:
            assert False, "Can not import mpi4py"

    if self.mfem_prefix != '':
        mfem_prefix = abspath(self.mfem_prefix)
        mfems_prefix = abspath(self.mfem_prefix)
        mfemp_prefix = abspath(self.mfem_prefix)
        if self.mfems_prefix != '':
            mfems_prefix = abspath(self.mfems_prefix)
        if self.mfemp_prefix != '':
            mfemp_prefix = abspath(self.mfemp_prefix)

        check = find_libpath_from_prefix('mfem', mfems_prefix)
        assert check != '', "libmfem.so is not found in the specified <path>/lib"
        check = find_libpath_from_prefix('mfem', mfemp_prefix)
        assert check != '', "libmfem.so is not found in the specified <path>/lib"

        build_mfem = False
        hypre_prefix = mfem_prefix
        metis_prefix = mfem_prefix

        if self.mfem_prefix_no_swig != '':
            clean_swig = False
            run_swig = False
        else:
            clean_swig = True
            run_swig = True
        if swig_only:
            clean_swig = False

    else:
        build_mfem = True
        build_mfemp = build_parallel
        build_hypre = build_parallel
        build_metis = build_parallel

        if ext_prefix == '':
            ext_prefix = external_install_prefix()
        hypre_prefix = os.path.join(ext_prefix)
        metis_prefix = os.path.join(ext_prefix)

        mfem_prefix = ext_prefix
        mfems_prefix = os.path.join(ext_prefix, 'ser')
        mfemp_prefix = os.path.join(ext_prefix, 'par')

    if self.mfem_branch != '':
        mfem_branch = self.mfem_branch

    if self.hypre_prefix != '':
        check = find_libpath_from_prefix('HYPRE', self.hypre_prefix)
        assert check != '', "libHYPRE.so is not found in the specified <path>/lib or lib64"
        hypre_prefix = os.path.expanduser(self.hypre_prefix)
        build_hypre = False

    if self.metis_prefix != '':
        check = find_libpath_from_prefix('metis', self.metis_prefix)
        assert check != '', "libmetis.so is not found in the specified <path>/lib or lib64"
        metis_prefix = os.path.expanduser(self.metis_prefix)
        build_metis = False

    if enable_libceed or libceed_only:
        if self.libceed_prefix != '':
            libceed_prefix = os.path.expanduser(self.libceed_prefix)
            build_libceed = False
        else:
            libceed_prefix = mfem_prefix
            build_libceed = True


    if enable_gslib or gslib_only:
        if self.gslib_prefix != '':
            build_gslib = False
            gslibs_prefix = os.path.expanduser(self.gslib_prefix)
            gslibp_prefix = os.path.expanduser(self.gslib_prefix)
        else:
            gslibs_prefix = mfems_prefix
            gslibp_prefix = mfemp_prefix
            build_gslib = True

    if enable_pumi:
        run_swig = True

    if enable_strumpack:
        run_swig = True

    if self.pumi_prefix != '':
        pumi_prefix = abspath(self.pumi_prefix)
    else:
        pumi_prefix = mfem_prefix

    if self.strumpack_prefix != '':
        strumpack_prefix = abspath(self.strumpack_prefix)
    else:
        strumpack_prefix = mfem_prefix

    if enable_cuda:
        nvcc = find_command('nvcc')
        cuda_prefix = os.path.dirname(os.path.dirname(nvcc))

    if self.CC != '':
        cc_command = self.CC
    if self.CXX != '':
        cxx_command = self.CXX
    if self.MPICC != '':
        mpicc_command = self.MPICC
    if self.MPICXX != '':
        mpicxx_command = self.MPICXX

    if skip_ext:
        build_metis = False
        build_hypre = False
        build_mfem = False
        build_mfemp = False
        build_libceed = False
        build_gslib = False        

    if swig_only:
        build_serial = False
        
    if ext_only:
        clean_swig = False
        run_swig = False
        build_serial = False
        build_parallel = False
        skip_install = Treu

    if libceed_only:
        clean_swig = False
        run_swig = False
        build_mfem = False
        build_mfemp = False
        build_metis = False
        build_hypre = False
        build_gslib = False
        build_serial = False
        build_parallel = False
        build_libceed=True
        skip_install = True
        
    if gslib_only:
        clean_swig = False
        run_swig = False
        build_mfem = False
        build_mfemp = False
        build_metis = False
        build_hypre = False
        build_serial = False
        build_libceed = False
        build_gslib=True
        skip_install = True

    global is_configured
    is_configured = True


def configure_bdist(self):
    '''
    called when bdist workflow is used
    '''
    global prefix, dry_run, verbose, run_swig
    global build_mfem, build_parallel, build_serial

    global cc_command, cxx_command, mpicc_command, mpicxx_command
    global enable_pumi, pumi_prefix
    global enable_strumpack, strumpack_prefix
    global do_bdist_wheel
    dry_run = bool(self.dry_run) if dry_run == -1 else dry_run
    verbose = bool(self.verbose) if verbose == -1 else verbose

    prefix = abspath(self.bdist_dir)

    run_swig = False
    build_parallel = False
    build_serial = True

    global is_configured
    is_configured = True
    do_bdist_wheel = True


class Install(_install):
    '''
    called when pyton setup.py install
    '''
    user_options = _install.user_options + [
        ('with-parallel', None, 'Installed both serial and parallel version'),
        ('no-serial', None, 'Skip building the serial wrapper'),
        ('mfem-prefix=', None, 'Specify locaiton of mfem' +
         'libmfem.so must exits under <mfem-prefix>/lib. ' +
         'This mode uses clean-swig + run-swig, unless mfem-prefix-no-swig is on'),
        ('mfemp-prefix=', None, 'Specify locaiton of parallel mfem ' +
         'libmfem.so must exits under <mfemp-prefix>/lib. ' +
         'Need to use it with mfem-prefix'),
        ('mfems-prefix=', None, 'Specify locaiton of serial mfem ' +
         'libmfem.so must exits under <mfems-prefix>/lib. ',
         'Need to use it with mfem-prefix'),
        ('mfem-prefix-no-swig', None, 'skip running swig when mfem-prefix is chosen'),
        ('mfem-branch=', None, 'Specify branch of mfem' +
         'MFEM is cloned and built using the specfied branch '),
        ('mfem-source=', None, 'Specify mfem source location' +
         'MFEM source directory. Required to run-swig '),
        ('hypre-prefix=', None, 'Specify locaiton of hypre' +
         'libHYPRE.so must exits under <hypre-prefix>/lib'),
        ('metis-prefix=', None, 'Specify locaiton of metis' +
         'libmetis.so must exits under <metis-prefix>/lib'),
        ('swig', None, 'Run Swig and exit'),
        ('ext-only', None, 'Build metis, hypre, mfem(C++) only'),

        ('skip-ext', None, 'Skip building metis, hypre, mfem(C++) only'),
        ('build-only', None, 'Skip final install stage to prefix'),
        ('CC=', None, 'c compiler'),
        ('CXX=', None, 'c++ compiler'),
        ('MPICC=', None, 'mpic compiler'),
        ('MPICXX=', None, 'mpic++ compiler'),

        ('with-cuda', None, 'enable cuda'),
        ('with-metis64', None, 'use 64bit int in metis'),
        ('with-pumi', None, 'enable pumi (parallel only)'),
        ('pumi-prefix=', None, 'Specify locaiton of pumi'),
        ('with-libceed', None, 'enable libceed'),
        ('libceed-prefix=', None, 'Specify locaiton of libceed'),
        ('libceed-only', None, 'Build libceed only'),
        ('gslib-prefix=', None, 'Specify locaiton of gslib'),
        ('with-gslib', None, 'enable gslib (parallel only)'),
        ('gslib-only', None, 'Build gslib only'),
        ('with-strumpack', None, 'enable strumpack (parallel only)'),
        ('strumpack-prefix=', None, 'Specify locaiton of strumpack'),
    ]

    def initialize_options(self):
        _install.initialize_options(self)
        self.swig = False
        self.ext_only = False

        self.skip_ext = False
        self.with_parallel = False
        self.build_only = False
        self.no_serial = False
        self.mfem_prefix = ''
        self.mfems_prefix = ''
        self.mfemp_prefix = ''
        self.mfem_source = './external/mfem'
        self.mfem_prefix_no_swig = ''
        self.mfem_branch = ''
        self.metis_prefix = ''
        self.hypre_prefix = ''

        self.with_cuda = False
        self.with_metis64 = False

        self.with_pumi = False
        self.pumi_prefix = ''

        self.with_strumpack = False
        self.strumpack_prefix = ''

        self.with_libceed = False
        self.libceed_prefix = ''
        self.libceed_only = False

        self.with_gslib = False
        self.gslib_prefix = ''        
        self.gslib_only = False

        self.CC = ''
        self.CXX = ''
        self.MPICC = ''
        self.MPICXX = ''

    def finalize_options(self):
        if (bool(self.ext_only) and bool(self.skip_ext)):
            assert False, "skip-ext and ext-only can not use together"

        given_prefix = True
        if (self.prefix == '' or
                self.prefix is None):
            given_prefix = False
        else:
            self.prefix = os.path.expanduser(self.prefix)
            prefix = self.prefix

        _install.finalize_options(self)            
        global verbose
        verbose = bool(self.verbose)
        if given_prefix:
            global ext_prefix
            self.prefix = prefix
            ext_prefix = prefix
        else:
            if '--user' in sys.argv:
                path = site.getusersitepackages()
                if os.path.exists(path):
                    path = os.path.dirname(path)
                    path = os.path.dirname(path)
                    path = os.path.dirname(path)
                else:
                    assert False, "no installation path found"
                self.prefix = path
            else:
                self.prefix = sys.prefix
        if verbose:
            print("prefix is :", self.prefix)

    def run(self):
        if not is_configured:
            configure_install(self)
            print_config()

        if swig_only:
            self.run_command("build")
        else:
            _install.run(self)


class BuildPy(_build_py):
    '''
    Called when python setup.py build_py
    '''
    user_options = _build_py.user_options

    def initialize_options(self):
        _build_py.initialize_options(self)

    def finalize_options(self):
        _build_py.finalize_options(self)

    def run(self):
        if not swig_only:
            if build_metis:
                download('metis')
                make_metis(use_int64=metis_64)
            if build_hypre:
                download('hypre')
                cmake_make_hypre()
            if build_libceed:
                download('libceed')
                make_libceed()
            if build_gslib:
                download('gslib')
                make_gslib()
                make_gslib(serial=True)                
                    
            mfem_downloaded = False
            if build_mfem:
                download('mfem') if mfem_branch is None else gitclone('mfem')
                mfem_downloaded = True
                cmake_make_mfem(serial=True)

            if build_mfemp:
                if not mfem_downloaded:
                    download('mfem') if mfem_branch is None else gitclone(
                        'mfem')
                cmake_make_mfem(serial=False)

        if clean_swig:
            clean_wrapper()
        if run_swig:
            generate_wrapper()
            if swig_only:
                return

        if build_serial:
            make_mfem_wrapper(serial=True)
        if build_parallel:
            make_mfem_wrapper(serial=False)
            
        if not skip_install:
            _build_py.run(self)
        else:
            sys.exit()

if haveWheel:
    class BdistWheel(_bdist_wheel):
        '''
        Wheel build performs serial+paralell
        '''

        def finalize_options(self):
            def _has_ext_modules():
                return True
            from setuptools.dist import Distribution
            #Distribution.is_pure = _is_pure
            self.distribution.has_ext_modules = _has_ext_modules
            _bdist_wheel.finalize_options(self)

        def run(self):
            if not is_configured:
                print('running config')
                configure_bdist(self)
                print_config()
            self.run_command("build")
            _bdist_wheel.run(self)
            #assert False, "bdist install is not supported, use source install"

            # Ensure that there is a basic library build for bdist_egg to pull from.
            # self.run_command("build")
            # _cleanup_symlinks(self)

            # Run the default bdist_wheel command


class InstallLib(_install_lib):
    def finalize_options(self):
        _install_lib.finalize_options(self)
        src_cmd_obj = self.distribution.get_command_obj('install')
        src_cmd_obj.ensure_finalized()
        self.install_dir = src_cmd_obj.install_platlib


class InstallEggInfo(_install_egg_info):
    def run(self):
        if not dry_run:
            _install_egg_info.run(self)
        else:
            print("skipping regular install_egg_info")


class InstallScripts(_install_scripts):
    def run(self):
        if not dry_run:
            _install_scripts.run(self)
        else:
            print("skipping regular install_scripts")


class Clean(_clean):
    '''
    Called when python setup.py clean
    '''
    user_options = _clean.user_options + [
        ('ext', None, 'clean exteranal dependencies)'),
        ('mfem', None, 'clean mfem'),
        ('metis', None, 'clean metis'),
        ('hypre', None, 'clean hypre'),
        ('swig', None, 'clean swig'),
        ('all-exts', None, 'delete all externals'),
    ]

    def initialize_options(self):
        _clean.initialize_options(self)
        self.ext = False
        self.mfem = False
        self.hypre = False
        self.metis = False
        self.swig = False
        self.all_exts = False

    def run(self):
        global dry_run, verbose
        dry_run = self.dry_run
        verbose = bool(self.verbose)

        os.chdir(extdir)

        make_command = find_command('make')

        if self.ext or self.mfem:
            path = os.path.join(extdir, 'mfem', 'cmbuild_par')
            if os.path.exists(path):
                shutil.rmtree(path)
            path = os.path.join(extdir, 'mfem', 'cmbuild_ser')
            if os.path.exists(path):
                shutil.rmtree(path)
        if self.ext or self.hypre:
            path = os.path.join(extdir, 'hypre', 'cmbuild')
            if os.path.exists(path):
                shutil.rmtree(path)
        if self.ext or self.metis:
            path = os.path.join(extdir, 'metis')
            if os.path.exists(path):
                os, chdir(path)
                command = ['make', 'clean']
                subprocess.check_call(command)
        if self.all_exts or self.hypre:
            for xxx in ('metis', 'hypre', 'mfem'):
                path = os.path.join(extdir, xxx)
                if os.path.exists(path):
                    shutil.rmtree(path)
        if self.swig:
            clean_wrapper()

        clean_so()

        os.chdir(rootdir)
        _clean.run(self)


#cdatafiles = [os.path.join('data', f) for f in os.listdir('data')]


def run_setup():
    setup_args = metadata.copy()
    cmdclass = {'build_py': BuildPy,
                'install': Install,
                'install_lib': InstallLib,
                'install_egg_info': InstallEggInfo,
                'install_scripts': InstallScripts,
                'clean': Clean}
    if haveWheel:
        cmdclass['bdist_wheel'] = BdistWheel

    install_req = install_requires()
    print(install_req)
    setup(
        cmdclass=cmdclass,
        install_requires=install_req,
        packages=find_packages(),
        extras_require={},
        package_data={'mfem._par': ['*.so'], 'mfem._ser': ['*.so']},
        #data_files=[('data', datafiles)],
        entry_points={},
        **setup_args)


def main():
    run_setup()


if __name__ == '__main__':
    main()<|MERGE_RESOLUTION|>--- conflicted
+++ resolved
@@ -674,10 +674,6 @@
             return True
         return os.path.getmtime(ifile) > os.path.getmtime(wfile)
 
-<<<<<<< HEAD
-=======
-
->>>>>>> 99f6c224
     mfemser = mfems_prefix
     mfempar = mfemp_prefix
 
@@ -802,12 +798,8 @@
     print(" build metis : " + ("Yes" if build_metis else "No"))
     print(" build hypre : " + ("Yes" if build_hypre else "No"))
     print(" build libceed : " + ("Yes" if build_libceed else "No"))
-<<<<<<< HEAD
-    print(" build gslib : " + ("Yes" if build_gslib else "No"))    
-    print(" call swig wrapper : " + ("Yes" if run_swig else "No"))
-=======
+    print(" build gslib : " + ("Yes" if build_gslib else "No"))  
     print(" call SWIG wrapper generator: " + ("Yes" if run_swig else "No"))
->>>>>>> 99f6c224
     print(" build serial wrapper: " + ("Yes" if build_serial else "No"))
     print(" build parallel wrapper : " + ("Yes" if build_parallel else "No"))
 
@@ -827,13 +819,10 @@
     global prefix, dry_run, verbose, ext_prefix
     global clean_swig, run_swig, swig_only, skip_install
     global build_mfem, build_mfemp, build_parallel, build_serial
-<<<<<<< HEAD
-    global mfem_branch
+
+    global mfem_branch, mfem_source
     global build_metis, build_hypre, build_libceed, build_gslib
-=======
-    global mfem_branch, mfem_source
-    global build_metis, build_hypre, build_libceed
->>>>>>> 99f6c224
+
     global mfems_prefix, mfemp_prefix, metis_prefix, hypre_prefix
     global cc_command, cxx_command, mpicc_command, mpicxx_command
     global metis_64
