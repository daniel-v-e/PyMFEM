"""
  MFEM + PyMFEM (finite element method library)
"""
from sys import platform
import sys
import os
import urllib
import gzip
import site
import re
import shutil
import configparser
import itertools
import subprocess
from subprocess import DEVNULL

import multiprocessing
from multiprocessing import Pool
# force fork instead of spawn on MacOS to avoid race condition on mfem/__init__.py
if platform == "darwin":
    multiprocessing.set_start_method("fork")

from setuptools import setup, find_packages
from setuptools.command.build_py import build_py as _build_py
from setuptools.command.install import install as _install
from setuptools.command.install_egg_info import install_egg_info as _install_egg_info
from setuptools.command.install_lib import install_lib as _install_lib
from setuptools.command.install_scripts import install_scripts as _install_scripts
import setuptools.command.sdist

# this stops working after setuptools (56)
# try:
#    from setuptools._distutils.command.clean import clean as _clean
# except ImportError:
from distutils.command.clean import clean as _clean

try:
    from wheel.bdist_wheel import bdist_wheel as _bdist_wheel
    haveWheel = True
except ImportError:
    haveWheel = False

# To use a consistent encoding
# from codecs import open

# constants
repo_releases = {
    "gklib": "https://github.com/KarypisLab/GKlib/archive/refs/tags/METIS-v5.1.1-DistDGL-0.5.tar.gz",
    # "metis": "https://github.com/KarypisLab/METIS/archive/refs/tags/v5.1.1-DistDGL-v0.5.tar.gz",
    # "metis": "http://glaros.dtc.umn.edu/gkhome/fetch/sw/metis/metis-5.1.0.tar.gz",
    "metis": "https://github.com/mfem/tpls/raw/gh-pages/metis-5.1.0.tar.gz",
    "hypre": "https://github.com/hypre-space/hypre/archive/v2.27.0.tar.gz",
    "libceed": "https://github.com/CEED/libCEED/archive/refs/tags/v0.11.0.tar.gz",
    "gslib": "https://github.com/Nek5000/gslib/archive/refs/tags/v1.0.8.tar.gz"}

repos = {"mfem": "https://github.com/mfem/mfem.git",
         "libceed": "https://github.com/CEED/libCEED.git",
         "gklib": "https://github.com/KarypisLab/GKlib",
         "metis": "https://github.com/KarypisLab/METIS", }
repos_sha = {
<<<<<<< HEAD
    #    "mfem": "a1f6902ed72552f3e680d1489f1aa6ade2e0d3b2",   # version 4.4
=======
>>>>>>> e96452f8
    "mfem": "b7a4b61b5ce80b326a002aebccf7da7ad2432556",   # version 4.5
    "gklib": "a7f8172703cf6e999dd0710eb279bba513da4fec",
    "metis": "94c03a6e2d1860128c2d0675cbbb86ad4f261256", }

rootdir = os.path.abspath(os.path.dirname(__file__))
extdir = os.path.join(rootdir, 'external')
if not os.path.exists(extdir):
    os.mkdir(os.path.join(rootdir, 'external'))

if platform == "linux" or platform == "linux2":
    dylibext = '.so'
elif platform == "darwin":
    # OS X
    dylibext = '.dylib'
elif platform == "win32":
    # Windows...
    assert False, "Windows is not supported yet. Contribution is welcome"

use_metis_gklib = False

### global variables
is_configured = False
prefix = ''

verbose = -1
swig_only = False
skip_install = False
run_swig = False
clean_swig = False
build_mfem = False
mfem_branch = None
build_mfemp = False
build_metis = False
build_hypre = False
build_libceed = False
build_gslib = False
build_parallel = False
build_serial = False

ext_prefix = ''
mfems_prefix = ''
mfemp_prefix = ''
mfem_source = ''
metis_prefix = ''
hypre_prefix = ''

enable_cuda = False
enable_cuda_hypre = False
cuda_prefix = ''
cuda_arch = ''
enable_pumi = False
pumi_prefix = ''
enable_strumpack = False
strumpack_prefix = ''
enable_libceed = False
libceed_prefix = ''
libceed_only = False
enable_gslib = False
gslibs_prefix = ''
gslibp_prefix = ''
gslib_only = False

enable_petsc = False
petsc_prefix = ""

enable_suitesparse = False
suitesparse_prefix = ""

enable_lapack = False
blas_libraries = ""
lapack_libraries = ""

dry_run = -1
do_bdist_wheel = False

cc_command = 'cc' if os.getenv("CC") is None else os.getenv("CC")
cxx_command = 'c++' if os.getenv("CC") is None else os.getenv("CXX")
mpicc_command = 'mpicc' if os.getenv("MPICC") is None else os.getenv("MPICC")
mpicxx_command = 'mpic++' if os.getenv(
    "MPICXX") is None else os.getenv("MPICXX")
cxx11_flag = '-std=c++11' if os.getenv(
    "CXX11FLAG") is None else os.getenv("CXX11FLAG")

use_unverifed_SSL = False if os.getenv(
    "unverifedSSL") is None else os.getenv("unverifiedSSL")

# meta data


def version():
    VERSIONFILE = os.path.join('mfem', '__init__.py')
    initfile_lines = open(VERSIONFILE, 'rt').readlines()
    VSRE = r"^__version__ = ['\"]([^'\"]*)['\"]"
    for line in initfile_lines:
        mo = re.search(VSRE, line, re.M)
        if mo:
            return mo.group(1)
    raise RuntimeError('Unable to find version string in %s.' % (VERSIONFILE,))


def long_description():
    with open(os.path.join(rootdir, 'README.md'), encoding='utf-8') as f:
        return f.read()


def install_requires():
    fname = os.path.join(rootdir, 'requirements.txt')
    if not os.path.exists(fname):
        return []
    fid = open(fname)
    requirements = fid.read().split('\n')
    fid.close()
    return requirements


def read_mfem_tplflags(prefix):
    filename = os.path.join(prefix, 'share', 'mfem', 'config.mk')
    if not os.path.exists(filename):
        print("NOTE: " + filename + " does not exist.")
        print("returning empty string")
        return ""

    config = configparser.ConfigParser()
    with open(filename) as fp:
        config.read_file(itertools.chain(['[global]'], fp), source=filename)
    flags = dict(config.items('global'))['mfem_tplflags']
    return flags


keywords = """
scientific computing
finite element method
"""

platforms = """
Mac OS X
Linux
"""
metadata = {'name': 'mfem',
            'version': version(),
            'description': __doc__.strip(),
            'long_description': long_description(),
            'long_description_content_type': "text/markdown",
            'url': 'http://mfem.org',
            'download_url': 'https://github.com/mfem',
            'classifiers': ['Development Status :: 4 - Beta',
                            'Intended Audience :: Developers',
                            'Topic :: Scientific/Engineering :: Physics',
                            'License :: OSI Approved :: BSD License',
                            'Programming Language :: Python :: 3.7',
                            'Programming Language :: Python :: 3.8',
                            'Programming Language :: Python :: 3.9',
                            'Programming Language :: Python :: 3.10', ],
            'keywords': [k for k in keywords.split('\n') if k],
            'platforms': [p for p in platforms.split('\n') if p],
            'license': 'BSD-3',
            'author': 'MFEM developement team',
            'author_email': '',
            'maintainer': 'S. Shiraiwa',
            'maintainer_email': 'shiraiwa@princeton.edu', }

# utilities


def abspath(path):
    return os.path.abspath(os.path.expanduser(path))


def external_install_prefix(verbose=True):

    if hasattr(site, "getusersitepackages"):
        usersite = site.getusersitepackages()
    else:
        usersite = site.USER_SITE

    if verbose:
        print("running external_install_prefix with the following parameters")
        print("   sys.argv :", sys.argv)
        print("   sys.prefix :", sys.prefix)
        print("   usersite :", usersite)
        print("   prefix :", prefix)

    if '--user' in sys.argv:
        paths = (usersite,)
    else:
        # when prefix is given...let's borrow pip._internal to find the location ;D
        import pip._internal.locations
        path = pip._internal.locations.get_scheme(
            "mfem", prefix=prefix).purelib
        if not os.path.exists(path):
            os.makedirs(path)
        path = os.path.join(path, 'mfem', 'external')
        return path
    '''
    else:
        py_version = '%s.%s' % (sys.version_info[0], sys.version_info[1])
        paths = (s % (py_version) for s in (
            sys.prefix + '/lib/python%s/dist-packages/',
            sys.prefix + '/lib/python%s/site-packages/',
            sys.prefix + '/local/lib/python%s/dist-packages/',
            sys.prefix + '/local/lib/python%s/site-packages/',
            '/Library/Python/%s/site-packages/',
        ))
    
    for path in paths:
        # if verbose:
        #    print("testing installation path", path)
        if os.path.exists(path):
            path = os.path.join(path, 'mfem', 'external')
            return path
    assert False, "no installation path found"
    return None
    '''


def find_command(name):
    from shutil import which
    return which(name)


swig_command = (find_command('swig') if os.getenv("SWIG") is None
                else os.getenv("SWIG"))
if swig_command is None:
    assert False, "SWIG is not installed (hint: pip install swig)"


def make_call(command, target='', force_verbose=False):
    '''
    call command
    '''
    print("calling ... " + " ".join(command))

    if dry_run:
        return
    kwargs = {}

    myverbose = verbose or force_verbose
    if not myverbose:
        kwargs['stdout'] = DEVNULL
        kwargs['stderr'] = DEVNULL

    try:
        subprocess.check_call(command, **kwargs)
    except subprocess.CalledProcessError:
        if target == '':
            target = " ".join(command)
        print("Failed when calling command: " + target)
        raise


def chdir(path):
    '''
    change directory
    '''
    pwd = os.getcwd()
    os.chdir(path)
    if verbose:
        print("Moving to a directory : " + path)
    return pwd


def remove_files(files):
    for f in files:
        if verbose:
            print("Removing : " + f)
        if dry_run:
            continue
        os.remove(f)


def make(target):
    '''
    make : add -j option automatically
    '''
    command = ['make', '-j', str(max((multiprocessing.cpu_count() - 1, 1)))]
    make_call(command, target=target, force_verbose=True)


def make_install(target, prefix=None):
    '''
    make install
    '''
    command = ['make', 'install']
    if prefix is not None:
        command.append('prefix='+prefix)
    make_call(command, target=target)


def download(xxx):
    '''
    download tar.gz from somewhere. xxx is name.
    url is given by repos above
    '''
    from urllib import request
    import ssl
    import tarfile

    if os.path.exists(os.path.join(extdir, xxx)):
        print("Download " + xxx + " skipped. Use clean --all-exts if needed")
        return
    url = repo_releases[xxx]
    print("Downloading :", url)

    if use_unverifed_SSL:
        ssl._create_default_https_context = ssl._create_unverified_context

    ftpstream = request.urlopen(url)
    targz = tarfile.open(fileobj=ftpstream, mode="r|gz")
    targz.extractall(path=extdir)
    os.rename(os.path.join(extdir, targz.getnames()[0].split('/')[0]),
              os.path.join(extdir, xxx))


def gitclone(xxx, use_sha=False, branch='master'):
    cwd = os.getcwd()
    repo_xxx = os.path.join(extdir, xxx)
    if os.path.exists(repo_xxx):
        print("Deleting the existing " + xxx)
        shutil.rmtree(repo_xxx)

    os.chdir(extdir)
    command = ['git', 'clone', repos[xxx], xxx]
    make_call(command)

    if not dry_run:
        if not os.path.exists(repo_xxx):
            print(repo_xxx + " does not exist. Check if git clone worked")
        os.chdir(repo_xxx)
        if use_sha:
            sha = repos_sha[xxx]
            command = ['git', 'checkout',  sha]
        else:
            command = ['git', 'checkout', branch]
        make_call(command)
    os.chdir(cwd)


def record_mfem_sha(mfem_source):
    pwd = chdir(mfem_source)
    command = ['git', 'rev-parse', 'HEAD']
    try:
        sha = subprocess.run(
            command, capture_output=True).stdout.decode().strip()
    except subprocess.CalledProcessError:
        print("subprocess failed to read sha...continuing w/o recording SHA")
        sha = None
    except BaseException:
        print("subprocess failed to read sha...continuing w/o recording SHA")
        sha = None

    chdir(pwd)

    sha_file = os.path.join('mfem', '__sha__.py')
    fid = open(sha_file, 'w')
    if sha is not None:
        fid.write('mfem = "' + sha + '"')
    fid.close()


def cmake(path, **kwargs):
    '''
    run cmake. must be called in the target directory
    '''
    command = ['cmake', path]
    for key, value in kwargs.items():
        command.append('-' + key + '=' + value)
    make_call(command)


def find_libpath_from_prefix(lib, prefix0):

    prefix0 = os.path.expanduser(prefix0)
    prefix0 = abspath(prefix0)

    soname = 'lib' + lib + dylibext
    aname = 'lib' + lib + '.a'

    path = os.path.join(prefix0, 'lib', soname)
    if os.path.exists(path):
        return path
    else:
        path = os.path.join(prefix0, 'lib64', soname)
        if os.path.exists(path):
            return path

    path = os.path.join(prefix0, 'lib', aname)
    if os.path.exists(path):
        return path
    else:
        path = os.path.join(prefix0, 'lib64', aname)
        if os.path.exists(path):
            return path
    print("Can not find library by find_libpath_from_prefix (continue)", lib, prefix0)

    return ''

###
#  build libraries
###


def cmake_make_hypre():
    '''
    build hypre
    '''
    if verbose:
        print("Building hypre")

    cmbuild = 'cmbuild'
    path = os.path.join(extdir, 'hypre', 'src', cmbuild)
    if os.path.exists(path):
        print("working directory already exists!")
    else:
        os.makedirs(path)

    pwd = chdir(path)

    cmake_opts = {'DBUILD_SHARED_LIBS': '1',
                  'DHYPRE_INSTALL_PREFIX': hypre_prefix,
                  'DHYPRE_ENABLE_SHARED': '1',
                  'DCMAKE_C_FLAGS': '-fPIC',
                  'DCMAKE_INSTALL_PREFIX': hypre_prefix,
                  'DCMAKE_INSTALL_NAME_DIR': os.path.join(hypre_prefix, 'lib'), }
    if verbose:
        cmake_opts['DCMAKE_VERBOSE_MAKEFILE'] = '1'

    if enable_cuda and enable_cuda_hypre:
        # in this case, settitng CMAKE_C_COMPILER
        # causes "mpi.h" not found error. For now, letting CMAKE
        # to find MPI
        cmake_opts['DHYPRE_WITH_CUDA'] = '1'
        if cuda_arch != '':
            cmake_opts['DCMAKE_CUDA_ARCHITECTURES'] = cuda_arch
    else:
        cmake_opts['DCMAKE_C_COMPILER'] = mpicc_command

    cmake('..', **cmake_opts)

    make('hypre')
    make_install('hypre')

    os.chdir(pwd)


def make_metis_gklib(use_int64=False, use_real64=False):
    '''
    build GKlib/metis
    '''

    '''
    build/install GKlib
    '''
    if verbose:
        print("Building gklib")

    path = os.path.join(extdir, 'gklib')
    if not dry_run and not os.path.exists(path):
        assert False, "gklib is not downloaded"

    path = os.path.join(path, 'cmbuild')
    if os.path.exists(path):
        print("working directory already exists!")
    else:
        os.makedirs(path)
    pwd = chdir(path)

    cmake_opts = {'DBUILD_SHARED_LIBS': '1',
                  'DCMAKE_INSTALL_PREFIX': metis_prefix}
    if verbose:
        cmake_opts['DCMAKE_VERBOSE_MAKEFILE'] = '1'

    cmake('..', **cmake_opts)
    make('gklib')
    make_install('gklib')
    #command = ['make', 'prefix=' + metis_prefix, 'cc=' + cc_command]
    os.chdir(pwd)

    '''
    build/install metis
    '''
    path = os.path.join(extdir, 'metis')
    if not dry_run and not os.path.exists(path):
        assert False, "metis is not downloaded"
    elif not os.path.exists(path):
        os.makedirs(path)
        os.makedirs(os.path.join(path, 'build'))

    pwd = chdir(path)

    gklibpath = os.path.dirname(find_libpath_from_prefix(
        'GKlib', metis_prefix))

    options = ['gklib_path='+metis_prefix]
    if use_int64:
        options.append('i64=1')

    if use_real64:
        options.append('r64=1')

    command = ['make', 'config', 'shared=1'] + options
    #command = ['make', 'config'] + options
    command = command + ['prefix=' + metis_prefix, 'cc=' + cc_command]
    make_call(command)

    chdir('build')
    cmake_opts = {'DGKLIB_PATH': metis_prefix,
                  'DSHARED': '1',
                  'DCMAKE_C_COMPILER': cc_command,
                  'DCMAKE_C_STANDARD_LIBRARIES': '-lGKlib',
                  'DCMAKE_INSTALL_RPATH': gklibpath,
                  'DCMAKE_BUILD_WITH_INSTALL_RPATH': '1',
                  'DCMAKE_INSTALL_PREFIX': metis_prefix}
    if verbose:
        cmake_opts['DCMAKE_VERBOSE_MAKEFILE'] = '1'

    cmake('..', **cmake_opts)
    chdir(path)
    make('metis')
    make_install('metis')

    if platform == "darwin":
        command = ['install_name_tool',
                   '-id',
                   os.path.join(metis_prefix, 'lib', 'libGKlib.dylib'),
                   os.path.join(metis_prefix, 'lib', 'libGKlib.dylib'), ]
        make_call(command)
        command = ['install_name_tool',
                   '-id',
                   os.path.join(metis_prefix, 'lib', 'libmetis.dylib'),
                   os.path.join(metis_prefix, 'lib', 'libmetis.dylib'), ]
        make_call(command)
    os.chdir(pwd)


def make_metis(use_int64=False, use_real64=False):
    '''
    build metis
    '''
    if verbose:
        print("Building metis")

    path = os.path.join(extdir, 'metis')
    if not os.path.exists(path):
        assert False, "metis is not downloaded"

    pwd = chdir(path)

    sed_command = find_command('sed')
    if sed_command is None:
        assert False, "sed is not foudn"

    if use_int64:
        command = [sed_command, '-i',
                   's/#define IDXTYPEWIDTH 32/#define IDXTYPEWIDTH 64/g',
                   'include/metis.h']
    else:
        command = [sed_command, '-i',
                   's/#define IDXTYPEWIDTH 64/#define IDXTYPEWIDTH 32/g',
                   'include/metis.h']

    if use_real64:
        command = [sed_command, '-i',
                   's/#define REALTYPEWIDTH 32/#define REALTYPEWIDTH 64/g',
                   'include/metis.h']
    else:
        command = [sed_command, '-i',
                   's/#define REALTYPEWIDTH 64/#define REALTYPEWIDTH 32/g',
                   'include/metis.h']
    make_call(command)

    command = ['make', 'config', 'shared=1',
               'prefix=' + metis_prefix,
               'cc=' + cc_command]
    make_call(command)
    make('metis')
    make_install('metis')

    if platform == "darwin":
        command = ['install_name_tool',
                   '-id',
                   os.path.join(metis_prefix, 'lib', 'libmetis.dylib'),
                   os.path.join(metis_prefix, 'lib', 'libmetis.dylib'), ]
        make_call(command)
    os.chdir(pwd)


def make_libceed(serial=False):
    if verbose:
        print("Building libceed")

    path = os.path.join(extdir, 'libceed')
    if not os.path.exists(path):
        assert False, "libceed is not downloaded"

    pwd = chdir(path)
    try:
        make_call(['make', 'clean'])
    except:
        pass

    if enable_cuda:
        command = ['make', 'configure', 'CUDA_DIR='+cuda_prefix]
        make_call(command)

    make('libceed')
    make_install('libceed', prefix=libceed_prefix)
    os.chdir(pwd)


def make_gslib(serial=False):
    if verbose:
        print("Building gslib")

    path = os.path.join(extdir, 'gslib')
    if not os.path.exists(path):
        assert False, "gslib is not downloaded"

    pwd = chdir(path)
    make_call(['make', 'clean'])
    if serial:
        command = ['make', 'CC=' + cc_command, 'MPI=0', 'CFLAGS=-fPIC']
        make_call(command)
        command = ['make', 'MPI=0', 'DESTDIR=' + gslibs_prefix]
        make_call(command)
    else:
        command = ['make', 'CC=' + mpicc_command, 'CFLAGS=-O2 -fPIC']
        make_call(command)
        command = ['make', 'DESTDIR=' + gslibp_prefix]
        make_call(command)
    os.chdir(pwd)


def cmake_make_mfem(serial=True):
    '''
    build MFEM
    '''
    cmbuild = 'cmbuild_ser' if serial else 'cmbuild_par'
    path = os.path.join(extdir, 'mfem', cmbuild)
    if os.path.exists(path):
        print("working directory already exists!")
    else:
        os.makedirs(path)

    ldflags = os.getenv('LDFLAGS') if os.getenv('LDFLAGS') is not None else ''
    metisflags = ''
    hypreflags = ''

    rpaths = []

    def add_rpath(p):
        if not p in rpaths:
            rpaths.append(p)

    cmake_opts = {'DBUILD_SHARED_LIBS': '1',
                  'DMFEM_ENABLE_EXAMPLES': '1',
                  'DMFEM_ENABLE_MINIAPPS': '1',
                  'DCMAKE_SHARED_LINKER_FLAGS': ldflags,
                  'DMFEM_USE_ZLIB': '1',
                  'DCMAKE_CXX_FLAGS': cxx11_flag,
                  'DCMAKE_BUILD_WITH_INSTALL_RPATH': '1'}
    # if verbose:
    cmake_opts['DCMAKE_VERBOSE_MAKEFILE'] = '1'

    if serial:
        cmake_opts['DCMAKE_CXX_COMPILER'] = cxx_command
        cmake_opts['DMFEM_USE_EXCEPTIONS'] = '1'
        cmake_opts['DCMAKE_INSTALL_PREFIX'] = mfems_prefix

        add_rpath(os.path.join(mfems_prefix, 'lib'))
        if enable_suitesparse:
            enable_metis = True
        else:
            enable_metis = False
    else:
        cmake_opts['DCMAKE_CXX_COMPILER'] = mpicxx_command
        cmake_opts['DMFEM_USE_EXCEPTIONS'] = '0'
        cmake_opts['DCMAKE_INSTALL_PREFIX'] = mfemp_prefix
        cmake_opts['DMFEM_USE_MPI'] = '1'
        cmake_opts['DHYPRE_DIR'] = hypre_prefix
        cmake_opts['DHYPRE_INCLUDE_DIRS'] = os.path.join(
            hypre_prefix, "include")

        add_rpath(os.path.join(mfemp_prefix, 'lib'))

        hyprelibpath = os.path.dirname(
            find_libpath_from_prefix(
                'HYPRE', hypre_prefix))

        add_rpath(hyprelibpath)

        hypreflags = "-L" + hyprelibpath + " -lHYPRE "

        if enable_strumpack:
            cmake_opts['DMFEM_USE_STRUMPACK'] = '1'
            cmake_opts['DSTRUMPACK_DIR'] = strumpack_prefix
            libpath = os.path.dirname(
                find_libpath_from_prefix("STRUMPACK", strumpack_prefix))
            add_rpath(libpath)
        if enable_pumi:
            cmake_opts['DMFEM_USE_PUMI'] = '1'
            cmake_opts['DPUMI_DIR'] = pumi_prefix
            libpath = os.path.dirname(
                find_libpath_from_prefix("pumi", strumpack_prefix))
            add_rpath(libpath)
        enable_metis = True

    if enable_metis:
        cmake_opts['DMFEM_USE_METIS_5'] = '1'
        cmake_opts['DMETIS_DIR'] = metis_prefix
        cmake_opts['DMETIS_INCLUDE_DIRS'] = os.path.join(
            metis_prefix, "include")
        metislibpath = os.path.dirname(
            find_libpath_from_prefix(
                'metis', metis_prefix))
        add_rpath(metislibpath)

        if use_metis_gklib:
            metisflags = "-L" + metislibpath + " -lmetis -lGKlib "
        else:
            metisflags = "-L" + metislibpath + " -lmetis "

    if ldflags != '':
        cmake_opts['DCMAKE_SHARED_LINKER_FLAGS'] = ldflags
        cmake_opts['DCMAKE_EXE_LINKER_FLAGS'] = ldflags

    if metisflags != '':
        cmake_opts['DMETIS_LIBRARIES'] = metisflags
    if hypreflags != '':
        cmake_opts['DHYPRE_LIBRARIES'] = hypreflags

    if enable_cuda:
        cmake_opts['DMFEM_USE_CUDA'] = '1'
        if cuda_arch != '':
            cmake_opts['DCMAKE_CUDA_ARCHITECTURES'] = cuda_arch

    if enable_libceed:
        cmake_opts['DMFEM_USE_CEED'] = '1'
        cmake_opts['DCEED_DIR'] = libceed_prefix
        libpath = os.path.dirname(
            find_libpath_from_prefix("ceed", libceed_prefix))
        add_rpath(libpath)

    if enable_gslib:
        if serial:
            cmake_opts['DMFEM_USE_GSLIB'] = '1'
            cmake_opts['DGSLIB_DIR'] = gslibs_prefix
        else:
            cmake_opts['DMFEM_USE_GSLIB'] = '1'
            cmake_opts['DGSLIB_DIR'] = gslibp_prefix

    if enable_suitesparse:
        cmake_opts['DMFEM_USE_SUITESPARSE'] = '1'
        if suitesparse_prefix != '':
            cmake_opts['DSuiteSparse_DIR'] = suitesparse_prefix

<<<<<<< HEAD
    if not serial and enable_petsc:
        cmake_opts['DMFEM_USE_PETSC'] = '1'
        cmake_opts['DPETSC_DIR'] = petsc_prefix
        petsclibpath = os.path.dirname(
            find_libpath_from_prefix(
                'petsc', petsc_prefix))
        cmake_opts['DPETSC_LIBRARIES'] = "-L" + petsclibpath + " -lpetsc"
        cmake_opts['DPETSC_INCLUDES'] = os.path.join(petsc_prefix, 'include')
        cmake_opts['DPETSC_ARCH'] = ""
        cmake_opts["DPETSC_EXECUTABLE_RUNS"] = "YES"

=======
    if enable_lapack:
        cmake_opts['DMFEM_USE_LAPACK'] = '1'
>>>>>>> e96452f8
    if blas_libraries != "":
        cmake_opts['DBLAS_LIBRARIES'] = blas_libraries
    if lapack_libraries != "":
        cmake_opts['DLAPACK_LIBRARIES'] = lapack_libraries

    cmake_opts['DCMAKE_INSTALL_RPATH'] = ":".join(rpaths)

    pwd = chdir(path)
    cmake('..', **cmake_opts)

    txt = 'serial' if serial else 'parallel'

    make('mfem_' + txt)
    make_install('mfem_' + txt)

    from shutil import copytree, rmtree

    print("copying mesh data for testing", "../data",
          cmake_opts['DCMAKE_INSTALL_PREFIX'])
    path = os.path.join(cmake_opts['DCMAKE_INSTALL_PREFIX'], "data")
    if os.path.exists(path):
        rmtree(path)
    copytree("../data", path)

    if do_bdist_wheel:
        ex_dir = os.path.join(cmake_opts['DCMAKE_INSTALL_PREFIX'], "examples")
        for x in os.listdir(ex_dir):
            path = os.path.join(ex_dir, x)
            command = ['chrpath', '-r', "$ORIGIN/../lib", path]
            make_call(command, force_verbose=True)

    os.chdir(pwd)


def write_setup_local():
    '''
    create setup_local.py. parameters written here will be read
    by setup.py in mfem._ser and mfem._par
    '''
    import numpy

    # if build_mfem:
    #    mfemser = os.path.join(prefix, 'mfem', 'ser')
    #    mfempar = os.path.join(prefix, 'mfem', 'par')
    # else:
    mfemser = mfems_prefix
    mfempar = mfemp_prefix

    hyprelibpath = os.path.dirname(
        find_libpath_from_prefix('HYPRE', hypre_prefix))
    metislibpath = os.path.dirname(
        find_libpath_from_prefix('metis', metis_prefix))

    mfems_tpl = read_mfem_tplflags(mfems_prefix)
    mfemp_tpl = read_mfem_tplflags(mfemp_prefix) if build_parallel else ''

    print(mfems_tpl, mfemp_tpl)

    params = {'cxx_ser': cxx_command,
              'cc_ser': cc_command,
              'cxx_par': mpicxx_command,
              'cc_par': mpicc_command,
              'whole_archive': '--whole-archive',
              'no_whole_archive': '--no-whole-archive',
              'nocompactunwind': '',
              'swigflag': '-Wall -c++ -python -fastproxy -olddefs -keyword',

              'hypreinc': os.path.join(hypre_prefix, 'include'),
              'hyprelib': hyprelibpath,
              'metisinc': os.path.join(metis_prefix, 'include'),
              'metis5lib': metislibpath,
              'numpync': numpy.get_include(),
              'mfembuilddir': os.path.join(mfempar, 'include'),
              'mfemincdir': os.path.join(mfempar, 'include', 'mfem'),
              'mfemlnkdir': os.path.join(mfempar, 'lib'),
              'mfemserbuilddir': os.path.join(mfemser, 'include'),
              'mfemserincdir': os.path.join(mfemser, 'include', 'mfem'),
              'mfemserlnkdir': os.path.join(mfemser, 'lib'),
              'mfemsrcdir': os.path.join(mfem_source),
              'mfemstpl': mfems_tpl,
              'mfemptpl': mfemp_tpl,
              'add_pumi': '',
              'add_strumpack': '',
              'add_cuda': '',
              'add_libceed': '',
              'add_suitesparse': '',
              'add_gslib': '',
              'add_gslibp': '',
              'add_gslibs': '',
              'add_petsc': '',
              'libceedinc': os.path.join(libceed_prefix, 'include'),
              'gslibsinc': os.path.join(gslibs_prefix, 'include'),
              'gslibpinc': os.path.join(gslibp_prefix, 'include'),
              'cxx11flag': cxx11_flag,
              'build_mfem': '1' if build_mfem else '0'
              }

    try:
        import mpi4py  # avaialbility of this is checked before
        params['mpi4pyinc'] = mpi4py.get_include()
    except ImportError:
        params['mpi4pyinc'] = ''

    def add_extra(xxx, inc_sub=None):
        params['add_' + xxx] = '1'
        if inc_sub is None:
            params[xxx +
                   'inc'] = os.path.join(globals()[xxx +
                                                   '_prefix'], 'include')
        else:
            params[xxx +
                   'inc'] = os.path.join(globals()[xxx +
                                                   '_prefix'], 'include', inc_sub)

        params[xxx + 'lib'] = os.path.join(globals()[xxx + '_prefix'], 'lib')

    if enable_pumi:
        add_extra('pumi')
    if enable_strumpack:
        add_extra('strumpack')
    if enable_cuda:
        add_extra('cuda')
    if enable_libceed:
        add_extra('libceed')
    if enable_suitesparse:
        add_extra('suitesparse', inc_sub='suitesparse')
    if enable_gslib:
        add_extra('gslibs')
    if enable_gslib:
        add_extra('gslibp')
    if enable_petsc:
        add_extra('petsc')

    pwd = chdir(rootdir)

    fid = open('setup_local.py', 'w')
    fid.write("#  setup_local.py \n")
    fid.write("#  generated from setup.py\n")
    fid.write("#  do not edit this directly\n")

    for key, value in params.items():
        text = key.lower() + ' = "' + value + '"'
        fid.write(text + "\n")
    fid.close()

    os.chdir(pwd)


def generate_wrapper():
    '''
    run swig.
    '''
    if dry_run or verbose:
        print("generating SWIG wrapper")
        print("using MFEM source", os.path.abspath(mfem_source))
    if not os.path.exists(os.path.abspath(mfem_source)):
        assert False, "MFEM source directory. Use --mfem-source=<path>"

    def ifiles():
        ifiles = os.listdir()
        ifiles = [x for x in ifiles if x.endswith('.i')]
        ifiles = [x for x in ifiles if not x.startswith('#')]
        ifiles = [x for x in ifiles if not x.startswith('.')]
        return ifiles

    def check_new(ifile):
        wfile = ifile[:-2] + '_wrap.cxx'
        if not os.path.exists(wfile):
            return True
        return os.path.getmtime(ifile) > os.path.getmtime(wfile)

    def update_integrator_exts():
        pwd = chdir(os.path.join(rootdir, 'mfem', 'common'))
        command1 = [sys.executable, "generate_lininteg_ext.py"]
        command2 = [sys.executable, "generate_bilininteg_ext.py"]
        make_call(command1)
        make_call(command2)
        os.chdir(pwd)

    def update_header_exists(mfem_source):
        import re

        print("updating the list of existing headers")
        list_of_headers = []
        L = len(mfem_source.split(os.sep))
        for (dirpath, dirnames, filenames) in os.walk(mfem_source):
            for filename in filenames:
                if filename.endswith('.hpp'):
                    dirs = dirpath.split(os.sep)[L:]
                    dirs.append(filename[:-4])
                    tmp = '_'.join(dirs)
                    xx = re.split('_|-', tmp)
                    new_name = 'FILE_EXISTS_'+'_'.join([x.upper() for x in xx])
                    if new_name not in list_of_headers:
                        list_of_headers.append(new_name)

        pwd = chdir(os.path.join(rootdir, 'mfem', 'common'))
        fid = open('existing_mfem_headers.i', 'w')
        for x in list_of_headers:
            fid.write("#define " + x + "\n")
        fid.close()
        os.chdir(pwd)

    mfemser = mfems_prefix
    mfempar = mfemp_prefix

    update_header_exists(mfem_source)

    swigflag = '-Wall -c++ -python -fastproxy -olddefs -keyword'.split(' ')

    pwd = chdir(os.path.join(rootdir, 'mfem', '_ser'))

    serflag = ['-I' + os.path.join(mfemser, 'include'),
               '-I' + os.path.join(mfemser, 'include', 'mfem'),
               '-I' + os.path.abspath(mfem_source)]
    if enable_suitesparse:
        serflag.append('-I' + os.path.join(suitesparse_prefix,
                                           'include', 'suitesparse'))

    for filename in ['lininteg.i', 'bilininteg.i']:
        command = [swig_command] + swigflag + serflag + [filename]
        make_call(command)
    update_integrator_exts()

    commands = []
    for filename in ifiles():
        if not check_new(filename):
            continue
        command = [swig_command] + swigflag + serflag + [filename]
        commands.append(command)

    mp_pool = Pool(max((multiprocessing.cpu_count() - 1, 1)))
    with mp_pool:
        mp_pool.map(make_call, commands)

    if not build_parallel:
        os.chdir(pwd)
        return

    chdir(os.path.join(rootdir, 'mfem', '_par'))

    import mpi4py
    parflag = ['-I' + os.path.join(mfempar, 'include'),
               '-I' + os.path.join(mfempar, 'include', 'mfem'),
               '-I' + os.path.abspath(mfem_source),
               '-I' + os.path.join(hypre_prefix, 'include'),
               '-I' + os.path.join(metis_prefix, 'include'),
               '-I' + mpi4py.get_include()]

    if enable_pumi:
        parflag.append('-I' + os.path.join(pumi_prefix, 'include'))
    if enable_strumpack:
        parflag.append('-I' + os.path.join(strumpack_prefix, 'include'))
    if enable_petsc:
        parflag.append('-I' + os.path.join(petsc_prefix, 'include'))
    if enable_suitesparse:
        parflag.append('-I' + os.path.join(suitesparse_prefix,
                                           'include', 'suitesparse'))

    commands = []
    for filename in ifiles():
        #        pumi.i does not depends on pumi specific header so this should
        #        work
        #        if file == 'pumi.i':# and not enable_pumi:
        #            continue
        if filename == 'strumpack.i' and not enable_strumpack:
            continue
        if not check_new(filename):
            continue
        command = [swig_command] + swigflag + parflag + [filename]
        commands.append(command)

    mp_pool = Pool(max((multiprocessing.cpu_count() - 1, 1)))
    with mp_pool:
        mp_pool.map(make_call, commands)

    os.chdir(pwd)


def clean_wrapper():
    from pathlib import Path

    # serial
    pwd = chdir(os.path.join(rootdir, 'mfem', '_ser'))
    wfiles = [x for x in os.listdir() if x.endswith('_wrap.cxx')]
    remove_files(wfiles)

    wfiles = [x for x in os.listdir() if x.endswith('_wrap.h')]
    remove_files(wfiles)

    wfiles = [x for x in os.listdir() if x.endswith('.py')]
    wfiles.remove("__init__.py")
    wfiles.remove("setup.py")
    wfiles.remove("tmop_modules.py")
    remove_files(wfiles)

    ifiles = [x for x in os.listdir() if x.endswith('.i')]
    for x in ifiles:
        Path(x).touch()

    # parallel
    chdir(os.path.join(rootdir, 'mfem', '_par'))
    wfiles = [x for x in os.listdir() if x.endswith('_wrap.cxx')]

    remove_files(wfiles)
    wfiles = [x for x in os.listdir() if x.endswith('_wrap.h')]
    remove_files(wfiles)

    wfiles = [x for x in os.listdir() if x.endswith('.py')]
    wfiles.remove("__init__.py")
    wfiles.remove("setup.py")
    wfiles.remove("tmop_modules.py")
    remove_files(wfiles)

    ifiles = [x for x in os.listdir() if x.endswith('.i')]
    for x in ifiles:
        Path(x).touch()

    chdir(pwd)


def clean_so(all=None):

    command = ["python", "setup.py", "clean"]
    if all == 1:
        command.append("--all")

    pwd = chdir(os.path.join(rootdir, 'mfem', '_ser'))
    for f in os.listdir():
        if f.endswith('.so'):
            os.remove(f)
        if f.endswith('.dylib'):
            os.remove(f)
    make_call(command)

    chdir(os.path.join(rootdir, 'mfem', '_par'))
    for f in os.listdir():
        if f.endswith('.so'):
            os.remove(f)
        if f.endswith('.dylib'):
            os.remove(f)
    make_call(command)

    chdir(pwd)


def make_mfem_wrapper(serial=True):
    '''
    compile PyMFEM wrapper code
    '''
    if dry_run or verbose:
        print("compiling wrapper code, serial=" + str(serial))
    if not os.path.exists(os.path.abspath(mfem_source)):
        assert False, "MFEM source directory. Use --mfem-source=<path>"

    record_mfem_sha(mfem_source)

    write_setup_local()

    if serial:
        pwd = chdir(os.path.join(rootdir, 'mfem', '_ser'))
    else:
        pwd = chdir(os.path.join(rootdir, 'mfem', '_par'))

    python = sys.executable
    command = [python, 'setup.py', 'build_ext', '--inplace', '--parallel',
               str(max((multiprocessing.cpu_count() - 1, 1)))]
    make_call(command, force_verbose=True)
    os.chdir(pwd)


def print_config():
    print("----configuration----")
    print(" prefix", prefix)
    print(" when needed, the dependency (mfem/hypre/metis) will be installed under " +
          ext_prefix)
    print(" build mfem : " + ("Yes" if build_mfem else "No"))
    print(" build metis : " + ("Yes" if build_metis else "No"))
    print(" build hypre : " + ("Yes" if build_hypre else "No"))
    print(" build libceed : " + ("Yes" if build_libceed else "No"))
    print(" build gslib : " + ("Yes" if build_gslib else "No"))
    print(" call SWIG wrapper generator: " + ("Yes" if run_swig else "No"))
    print(" build serial wrapper: " + ("Yes" if build_serial else "No"))
    print(" build parallel wrapper : " + ("Yes" if build_parallel else "No"))

    print(" hypre prefix", hypre_prefix)
    print(" metis prefix", metis_prefix)
    if enable_petsc:
        print(" petsc prefix", petsc_prefix)
    print(" c compiler : " + cc_command)
    print(" c++ compiler : " + cxx_command)
    print(" mpi-c compiler : " + mpicc_command)
    print(" mpi-c++ compiler : " + mpicxx_command)

    print(" verbose : " + ("Yes" if verbose else "No"))
    print(" SWIG : " + swig_command)

    if blas_libraries != "":
        print(" BLAS libraries : " + blas_libraries)
    if lapack_libraries != "":
        print(" Lapack libraries : " + lapack_libraries)

    print("")


def configure_install(self):
    '''
    called when install workflow is used
    '''
    global prefix, dry_run, verbose, ext_prefix
    global clean_swig, run_swig, swig_only, skip_install, skip_swig
    global build_mfem, build_mfemp, build_parallel, build_serial

    global mfem_branch, mfem_source
    global build_metis, build_hypre, build_libceed, build_gslib

    global mfems_prefix, mfemp_prefix, metis_prefix, hypre_prefix
    global cc_command, cxx_command, mpicc_command, mpicxx_command
    global metis_64
    global enable_cuda, cuda_prefix, enable_cuda_hypre, cuda_arch
    global enable_pumi, pumi_prefix
    global enable_strumpack, strumpack_prefix
    global enable_libceed, libceed_prefix, libceed_only
    global enable_gslib, gslibs_prefix, gslibp_prefix, gslib_only
    global enable_suitesparse, suitesparse_prefix
<<<<<<< HEAD
    global enable_petsc, petsc_prefix
    global blas_libraries, lapack_libraries
=======
    global enable_lapack, blas_libraries, lapack_libraries
>>>>>>> e96452f8

    verbose = bool(self.vv) if verbose == -1 else verbose
    dry_run = bool(self.dry_run) if dry_run == -1 else dry_run
    if dry_run:
        verbose = True

    prefix = abspath(self.prefix)
    mfem_source = abspath(self.mfem_source)

    skip_ext = bool(self.skip_ext)
    skip_install = bool(self.build_only)
    skip_swig = bool(self.skip_swig)

    swig_only = bool(self.swig)
    ext_only = bool(self.ext_only)

    metis_64 = bool(self.with_metis64)
    enable_pumi = bool(self.with_pumi)
    enable_strumpack = bool(self.with_strumpack)
    enable_cuda = bool(self.with_cuda)
    enable_cuda_hypre = bool(self.with_cuda_hypre)
    if self.cuda_arch is not None:
        cuda_arch = self.cuda_arch
    enable_libceed = bool(self.with_libceed)
    libceed_only = bool(self.libceed_only)
    enable_gslib = bool(self.with_gslib)
    gslib_only = bool(self.gslib_only)
    enable_suitesparse = bool(self.with_suitesparse)
<<<<<<< HEAD
    enable_petsc = bool(self.with_petsc)
=======
    enable_lapack = bool(self.with_lapack)
>>>>>>> e96452f8

    build_parallel = bool(self.with_parallel)     # controlls PyMFEM parallel
    build_serial = not bool(self.no_serial)

    clean_swig = True
    run_swig = True

    if build_serial:
        build_serial = (not swig_only and not ext_only)

    if build_parallel:
        try:
            import mpi4py
        except ImportError:
            assert False, "Can not import mpi4py"

    if self.mfem_prefix != '':
        mfem_prefix = abspath(self.mfem_prefix)
        mfems_prefix = abspath(self.mfem_prefix)
        mfemp_prefix = abspath(self.mfem_prefix)
        if self.mfems_prefix != '':
            mfems_prefix = abspath(self.mfems_prefix)
        if self.mfemp_prefix != '':
            mfemp_prefix = abspath(self.mfemp_prefix)

        check = find_libpath_from_prefix('mfem', mfems_prefix)
        assert check != '', "libmfem.so is not found in the specified <path>/lib"
        check = find_libpath_from_prefix('mfem', mfemp_prefix)
        assert check != '', "libmfem.so is not found in the specified <path>/lib"

        build_mfem = False
        hypre_prefix = mfem_prefix
        metis_prefix = mfem_prefix

        if swig_only:
            clean_swig = False

    else:
        build_mfem = True
        build_mfemp = build_parallel
        build_hypre = build_parallel
        build_metis = build_parallel or enable_suitesparse

        if ext_prefix == '':
            ext_prefix = external_install_prefix()
        hypre_prefix = os.path.join(ext_prefix)
        metis_prefix = os.path.join(ext_prefix)

        mfem_prefix = ext_prefix
        mfems_prefix = os.path.join(ext_prefix, 'ser')
        mfemp_prefix = os.path.join(ext_prefix, 'par')

    if self.mfem_branch != '':
        mfem_branch = self.mfem_branch

    if self.hypre_prefix != '':
        check = find_libpath_from_prefix('HYPRE', self.hypre_prefix)
        assert check != '', "libHYPRE.so is not found in the specified <path>/lib or lib64"
        hypre_prefix = os.path.expanduser(self.hypre_prefix)
        build_hypre = False

    if self.metis_prefix != '':
        check = find_libpath_from_prefix('metis', self.metis_prefix)
        assert check != '', "libmetis.so is not found in the specified <path>/lib or lib64"
        metis_prefix = os.path.expanduser(self.metis_prefix)
        build_metis = False

    if enable_libceed or libceed_only:
        if self.libceed_prefix != '':
            libceed_prefix = os.path.expanduser(self.libceed_prefix)
            build_libceed = False
        else:
            libceed_prefix = mfem_prefix
            build_libceed = True

    if enable_gslib or gslib_only:
        if self.gslib_prefix != '':
            build_gslib = False
            gslibs_prefix = os.path.expanduser(self.gslib_prefix)
            gslibp_prefix = os.path.expanduser(self.gslib_prefix)
        else:
            gslibs_prefix = mfems_prefix
            gslibp_prefix = mfemp_prefix
            build_gslib = True

    if enable_suitesparse and self.suitesparse_prefix != '':
        suitesparse_prefix = self.suitesparse_prefix

    if self.pumi_prefix != '':
        pumi_prefix = abspath(self.pumi_prefix)
    else:
        pumi_prefix = mfem_prefix

    if self.strumpack_prefix != '':
        strumpack_prefix = abspath(self.strumpack_prefix)
    else:
        strumpack_prefix = mfem_prefix

    if self.petsc_prefix != '':
        petsc_prefix = abspath(self.petsc_prefix)
    else:
        assert not enable_petsc, "Petsc is enabled but prefix is not given"

    if enable_cuda:
        nvcc = find_command('nvcc')
        cuda_prefix = os.path.dirname(os.path.dirname(nvcc))

    if self.CC != '':
        cc_command = self.CC
    if self.CXX != '':
        cxx_command = self.CXX
    if self.MPICC != '':
        mpicc_command = self.MPICC
    if self.MPICXX != '':
        mpicxx_command = self.MPICXX

    if self.blas_libraries != "":
        blas_libraries = self.blas_libraries
    if self.lapack_libraries != "":
        lapack_libraries = self.lapack_libraries

    if skip_ext:
        build_metis = False
        build_hypre = False
        build_mfem = False
        build_mfemp = False
        build_libceed = False
        build_gslib = False

    if self.skip_swig:
        clean_swig = False
        run_swig = False

    if swig_only:
        build_serial = False
        clean_swig = False

    if ext_only:
        clean_swig = False
        run_swig = False
        build_serial = False
        build_parallel = False
        skip_install = True

    if libceed_only:
        clean_swig = False
        run_swig = False
        build_mfem = False
        build_mfemp = False
        build_metis = False
        build_hypre = False
        build_gslib = False
        build_serial = False
        build_parallel = False
        build_libceed = True
        skip_install = True

    if gslib_only:
        clean_swig = False
        run_swig = False
        build_mfem = False
        build_mfemp = False
        build_metis = False
        build_hypre = False
        build_serial = False
        build_libceed = False
        build_gslib = True
        skip_install = True

    global is_configured
    is_configured = True


def configure_bdist(self):
    '''
    called when bdist workflow is used
    '''
    global prefix, dry_run, verbose, run_swig
    global build_mfem, build_parallel, build_serial
    global mfem_branch, mfem_source
    global mfems_prefix, mfemp_prefix, hypre_prefix, metis_prefix, ext_prefix

    global cc_command, cxx_command, mpicc_command, mpicxx_command
    global enable_pumi, pumi_prefix
    global enable_strumpack, strumpack_prefix
    global do_bdist_wheel
    dry_run = bool(self.dry_run) if dry_run == -1 else dry_run
    verbose = bool(self.verbose) if verbose == -1 else verbose

    prefix = abspath(self.bdist_dir)

    build_parallel = False

    if self.skip_build == 1:
        build_mfem = False
        build_serial = False
        run_swig = False
    else:
        build_mfem = True
        build_serial = True
        run_swig = True

    global is_configured
    is_configured = True
    do_bdist_wheel = True

    mfem_source = './external/mfem'
    ext_prefix = os.path.join(prefix, 'mfem', 'external')
    print("ext_prefix", ext_prefix)
    hypre_prefix = ext_prefix
    metis_prefix = ext_prefix

    mfem_prefix = ext_prefix
    mfems_prefix = os.path.join(ext_prefix, 'ser')
    mfemp_prefix = os.path.join(ext_prefix, 'par')


class Install(_install):
    '''
    called when pyton setup.py install
    '''
    user_options = _install.user_options + [
        ('vv', None, 'More verbose output (CMAKE_VERBOSE_MAKEFILE etc)'),
        ('with-parallel', None, 'Installed both serial and parallel version'),
        ('no-serial', None, 'Skip building the serial wrapper'),
        ('mfem-prefix=', None, 'Specify locaiton of mfem' +
         'libmfem.so must exits under <mfem-prefix>/lib. ' +
         'This mode uses clean-swig + run-swig, unless mfem-prefix-no-swig is on'),
        ('mfemp-prefix=', None, 'Specify locaiton of parallel mfem ' +
         'libmfem.so must exits under <mfemp-prefix>/lib. ' +
         'Need to use it with mfem-prefix'),
        ('mfems-prefix=', None, 'Specify locaiton of serial mfem ' +
         'libmfem.so must exits under <mfems-prefix>/lib. ',
         'Need to use it with mfem-prefix'),
        ('mfem-branch=', None, 'Specify branch of mfem' +
         'MFEM is cloned and built using the specfied branch '),
        ('mfem-source=', None, 'Specify mfem source location' +
         'MFEM source directory. Required to run-swig '),
        ('hypre-prefix=', None, 'Specify locaiton of hypre' +
         'libHYPRE.so must exits under <hypre-prefix>/lib'),
        ('metis-prefix=', None, 'Specify locaiton of metis' +
         'libmetis.so must exits under <metis-prefix>/lib'),
        ('swig', None, 'Run Swig and exit'),
        ('skip-swig', None,
         'Skip running swig (used when wrapper is generated for the MFEM C++ library to be used'),
        ('ext-only', None, 'Build metis, hypre, mfem(C++) only'),
        ('skip-ext', None, 'Skip building metis, hypre, mfem(C++) only'),
        ('build-only', None, 'Skip final install stage to prefix'),
        ('CC=', None, 'c compiler'),
        ('CXX=', None, 'c++ compiler'),
        ('MPICC=', None, 'mpic compiler'),
        ('MPICXX=', None, 'mpic++ compiler'),
        ('unverifiedSSL', None, 'use unverified SSL context for downloading'),
        ('with-cuda', None, 'enable cuda'),
        ('with-cuda-hypre', None, 'enable cuda in hypre'),
        ('cuda-arch=', None, 'set cuda compute capability. Ex if A100, set to 80'),
        ('with-metis64', None, 'use 64bit int in metis'),
        ('with-pumi', None, 'enable pumi (parallel only)'),
        ('pumi-prefix=', None, 'locaiton of pumi'),
        ('with-suitesparse', None,
         'build MFEM with suitesparse (MFEM_USE_SUITESPARSE=YES) (parallel only)'),
        ('suitesparse-prefix=', None,
         'Specify locaiton of suitesparse (=SuiteSparse_DIR)'),
        ('with-libceed', None, 'enable libceed'),
        ('libceed-prefix=', None, 'locaiton of libceed'),
        ('libceed-only', None, 'Build libceed only'),
        ('gslib-prefix=', None, 'locaiton of gslib'),
        ('with-gslib', None, 'enable gslib'),
        ('gslib-only', None, 'Build gslib only'),
        ('with-strumpack', None, 'enable strumpack (parallel only)'),
<<<<<<< HEAD
        ('strumpack-prefix=', None, 'locaiton of strumpack'),
        ('blas-libraries=', None, 'locaiton of Blas library (used to build MFEM)'),
=======
        ('strumpack-prefix=', None, 'Specify locaiton of strumpack'),
        ('with-lapack', None, 'build MFEM with lapack'),
        ('blas-libraries=', None, 'Specify locaiton of Blas library (used to build MFEM)'),
>>>>>>> e96452f8
        ('lapack-libraries=', None,
         'locaiton of Lapack library (used to build MFEM)'),
        ('with-petsc', None, 'enable petsc (default = on if import petsc works)'),
        ('petsc-prefilx=', None, 'location of petsc'),
    ]

    def initialize_options(self):
        _install.initialize_options(self)
        self.swig = False
        self.skip_swig = False
        self.ext_only = False

        self.skip_ext = False
        self.with_parallel = False
        self.build_only = False
        self.no_serial = False
        self.mfem_prefix = ''
        self.mfems_prefix = ''
        self.mfemp_prefix = ''
        self.mfem_source = './external/mfem'
        self.mfem_branch = ''
        self.metis_prefix = ''
        self.hypre_prefix = ''

        self.with_cuda = False
        self.with_cuda_hypre = False
        self.cuda_arch = None
        self.with_metis64 = False

        self.with_pumi = False
        self.pumi_prefix = ''

        self.with_strumpack = False
        self.strumpack_prefix = ''

        self.with_suitesparse = False
        self.suitesparse_prefix = ''

        self.with_lapack = False        
        self.blas_libraries = ""
        self.lapack_libraries = ""

        self.with_libceed = False
        self.libceed_prefix = ''
        self.libceed_only = False

        try:
            import petsc
            self.petsc_prefix = petsc.get_petsc_dir()
            self.with_petsc = True
        except ImportError:
            self.with_petsc = False
            self.petsc_prefix = ""

        self.with_gslib = False
        self.gslib_prefix = ''
        self.gslib_only = False

        self.CC = ''
        self.CXX = ''
        self.MPICC = ''
        self.MPICXX = ''
        self.vv = False

        self.unverifiedSSL = False

    def finalize_options(self):

        if (bool(self.ext_only) and bool(self.skip_ext)):
            assert False, "skip-ext and ext-only can not use together"

        given_prefix = True
        if (self.prefix == '' or
                self.prefix is None):
            given_prefix = False
        else:
            self.prefix = os.path.expanduser(self.prefix)
            prefix = self.prefix

        global verbose
        verbose = bool(self.vv)
        if given_prefix:
            #global ext_prefix
            self.prefix = abspath(prefix)
            #ext_prefix = abspath(prefix)
        else:
            if '--user' in sys.argv:
                path = site.getusersitepackages()
                if not os.path.exists(path):
                    try:
                        print("attempting to make a --user directory", path)
                        os.makedirs(path)
                    except BaseException:
                        pass
                if os.path.exists(path):
                    path = os.path.dirname(path)
                    path = os.path.dirname(path)
                    path = os.path.dirname(path)
                else:
                    assert False, "no installation path found"
                self.prefix = path
            else:
                self.prefix = sys.prefix

        self.user = 0
        _install.finalize_options(self)

        global use_unverifed_SSL
        use_unverifed_SSL = self.unverifiedSSL

        if verbose:
            print("prefix is :", self.prefix)

    def run(self):
        if not is_configured:
            configure_install(self)
            print_config()

        if swig_only:
            self.run_command("build")
        else:
            _install.run(self)


class BuildPy(_build_py):
    '''
    Called when python setup.py build_py
    '''
    user_options = _build_py.user_options

    def initialize_options(self):
        _build_py.initialize_options(self)

    def finalize_options(self):
        _build_py.finalize_options(self)

    def run(self):
        if not swig_only:
            if build_metis:
                if use_metis_gklib:
                    gitclone('gklib', use_sha=True)
                    gitclone('metis', use_sha=True)
                    make_metis(use_int64=metis_64)
                else:
                    download('metis')
                    make_metis(use_int64=metis_64)

            if build_hypre:
                download('hypre')
                cmake_make_hypre()
            if build_libceed:
                download('libceed')
                # gitclone('libceed',branch='main')
                make_libceed()
            if build_gslib:
                download('gslib')
                make_gslib(serial=True)
                if build_hypre:
                    make_gslib()

            mfem_downloaded = False
            if build_mfem:
                gitclone('mfem', use_sha=True) if mfem_branch is None else gitclone(
                    'mfem', branch=mfem_branch)
                mfem_downloaded = True
                cmake_make_mfem(serial=True)

            if build_mfemp:
                if not mfem_downloaded:
                    gitclone('mfem', use_sha=True) if mfem_branch is None else gitclone(
                        'mfem', branch=mfem_branch)
                cmake_make_mfem(serial=False)

        if clean_swig:
            clean_wrapper()
        if run_swig:
            generate_wrapper()
            if swig_only:
                return

        if build_serial:
            make_mfem_wrapper(serial=True)
        if build_parallel:
            make_mfem_wrapper(serial=False)

        if not skip_install:
            _build_py.run(self)
        else:
            sys.exit()


if haveWheel:
    class BdistWheel(_bdist_wheel):
        '''
        Wheel build performs SWIG + Serial in Default.
        --skip-build option skip building entirely.
        '''

        def finalize_options(self):
            def _has_ext_modules():
                return True
            from setuptools.dist import Distribution
            #Distribution.is_pure = _is_pure
            self.distribution.has_ext_modules = _has_ext_modules
            _bdist_wheel.finalize_options(self)

        def run(self):
            print("Engering BdistWheel::Run")
            if not is_configured:
                print('running config')
                configure_bdist(self)
                print_config()
            self.run_command("build")
            _bdist_wheel.run(self)
            #assert False, "bdist install is not supported, use source install"

            # Ensure that there is a basic library build for bdist_egg to pull from.
            # self.run_command("build")
            # _cleanup_symlinks(self)

            # Run the default bdist_wheel command


class InstallLib(_install_lib):
    def finalize_options(self):
        _install_lib.finalize_options(self)
        src_cmd_obj = self.distribution.get_command_obj('install')
        src_cmd_obj.ensure_finalized()
        self.install_dir = src_cmd_obj.install_platlib


class InstallEggInfo(_install_egg_info):
    def run(self):
        if not dry_run:
            _install_egg_info.run(self)
        else:
            print("skipping regular install_egg_info")


class InstallScripts(_install_scripts):
    def run(self):
        if not dry_run:
            _install_scripts.run(self)
        else:
            print("skipping regular install_scripts")


class Clean(_clean):
    '''
    Called when python setup.py clean
    '''
    user_options = _clean.user_options + [
        ('ext', None, 'clean exteranal dependencies)'),
        ('mfem', None, 'clean mfem'),
        ('metis', None, 'clean metis'),
        ('hypre', None, 'clean hypre'),
        ('swig', None, 'clean swig'),
        ('all-exts', None, 'delete all externals'),
    ]

    def initialize_options(self):
        _clean.initialize_options(self)
        self.ext = False
        self.mfem = False
        self.hypre = False
        self.metis = False
        self.swig = False
        self.all_exts = False

    def run(self):
        global dry_run, verbose
        dry_run = self.dry_run
        verbose = bool(self.verbose)

        os.chdir(extdir)

        make_command = find_command('make')

        if self.ext or self.mfem:
            path = os.path.join(extdir, 'mfem', 'cmbuild_par')
            if os.path.exists(path):
                shutil.rmtree(path)
            path = os.path.join(extdir, 'mfem', 'cmbuild_ser')
            if os.path.exists(path):
                shutil.rmtree(path)
        if self.ext or self.hypre:
            path = os.path.join(extdir, 'hypre', 'cmbuild')
            if os.path.exists(path):
                shutil.rmtree(path)
        if self.ext or self.metis:
            path = os.path.join(extdir, 'metis')
            if os.path.exists(path):
                os, chdir(path)
                command = ['make', 'clean']
                subprocess.check_call(command)
        if self.all_exts or self.all:
            for xxx in ('metis', 'hypre', 'mfem', 'gslib', 'gklib', 'libceed'):
                path = os.path.join(extdir, xxx)
                if os.path.exists(path):
                    shutil.rmtree(path)

        if self.swig or self.all:
            clean_wrapper()

        clean_so(all=self.all)

        os.chdir(rootdir)
        _clean.run(self)


def run_setup():
    setup_args = metadata.copy()
    cmdclass = {'build_py': BuildPy,
                'install': Install,
                'install_lib': InstallLib,
                'install_egg_info': InstallEggInfo,
                'install_scripts': InstallScripts,
                'clean': Clean}
    if haveWheel:
        cmdclass['bdist_wheel'] = BdistWheel

    install_req = install_requires()

    # print(install_req)
    setup(
        cmdclass=cmdclass,
        install_requires=install_req,
        packages=find_packages(),
        extras_require={},
        package_data={'mfem._par': ['*.so'], 'mfem._ser': ['*.so']},
        #data_files=[('data', datafiles)],
        entry_points={},
        **setup_args)


def main():
    run_setup()


if __name__ == '__main__':
    main()<|MERGE_RESOLUTION|>--- conflicted
+++ resolved
@@ -58,10 +58,6 @@
          "gklib": "https://github.com/KarypisLab/GKlib",
          "metis": "https://github.com/KarypisLab/METIS", }
 repos_sha = {
-<<<<<<< HEAD
-    #    "mfem": "a1f6902ed72552f3e680d1489f1aa6ade2e0d3b2",   # version 4.4
-=======
->>>>>>> e96452f8
     "mfem": "b7a4b61b5ce80b326a002aebccf7da7ad2432556",   # version 4.5
     "gklib": "a7f8172703cf6e999dd0710eb279bba513da4fec",
     "metis": "94c03a6e2d1860128c2d0675cbbb86ad4f261256", }
@@ -817,7 +813,6 @@
         if suitesparse_prefix != '':
             cmake_opts['DSuiteSparse_DIR'] = suitesparse_prefix
 
-<<<<<<< HEAD
     if not serial and enable_petsc:
         cmake_opts['DMFEM_USE_PETSC'] = '1'
         cmake_opts['DPETSC_DIR'] = petsc_prefix
@@ -829,10 +824,9 @@
         cmake_opts['DPETSC_ARCH'] = ""
         cmake_opts["DPETSC_EXECUTABLE_RUNS"] = "YES"
 
-=======
     if enable_lapack:
         cmake_opts['DMFEM_USE_LAPACK'] = '1'
->>>>>>> e96452f8
+
     if blas_libraries != "":
         cmake_opts['DBLAS_LIBRARIES'] = blas_libraries
     if lapack_libraries != "":
@@ -1258,12 +1252,8 @@
     global enable_libceed, libceed_prefix, libceed_only
     global enable_gslib, gslibs_prefix, gslibp_prefix, gslib_only
     global enable_suitesparse, suitesparse_prefix
-<<<<<<< HEAD
     global enable_petsc, petsc_prefix
-    global blas_libraries, lapack_libraries
-=======
     global enable_lapack, blas_libraries, lapack_libraries
->>>>>>> e96452f8
 
     verbose = bool(self.vv) if verbose == -1 else verbose
     dry_run = bool(self.dry_run) if dry_run == -1 else dry_run
@@ -1292,11 +1282,9 @@
     enable_gslib = bool(self.with_gslib)
     gslib_only = bool(self.gslib_only)
     enable_suitesparse = bool(self.with_suitesparse)
-<<<<<<< HEAD
     enable_petsc = bool(self.with_petsc)
-=======
     enable_lapack = bool(self.with_lapack)
->>>>>>> e96452f8
+
 
     build_parallel = bool(self.with_parallel)     # controlls PyMFEM parallel
     build_serial = not bool(self.no_serial)
@@ -1567,14 +1555,10 @@
         ('with-gslib', None, 'enable gslib'),
         ('gslib-only', None, 'Build gslib only'),
         ('with-strumpack', None, 'enable strumpack (parallel only)'),
-<<<<<<< HEAD
-        ('strumpack-prefix=', None, 'locaiton of strumpack'),
-        ('blas-libraries=', None, 'locaiton of Blas library (used to build MFEM)'),
-=======
+
         ('strumpack-prefix=', None, 'Specify locaiton of strumpack'),
         ('with-lapack', None, 'build MFEM with lapack'),
         ('blas-libraries=', None, 'Specify locaiton of Blas library (used to build MFEM)'),
->>>>>>> e96452f8
         ('lapack-libraries=', None,
          'locaiton of Lapack library (used to build MFEM)'),
         ('with-petsc', None, 'enable petsc (default = on if import petsc works)'),
