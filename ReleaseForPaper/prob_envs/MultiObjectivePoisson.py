--- conflicted
+++ resolved
@@ -144,16 +144,10 @@
 
         tau_max = np.log2(0.9) + error_init; # set tau_max to log(0.9 * initial error) using log rule
         # tau_max      = self.tau_min + self.N_anneal/(self.N_anneal + 1)*(error_init - self.tau_min)
-<<<<<<< HEAD
         if self.N_anneal != 0:
             tau_step  = (tau_max - self.tau_min)/self.N_anneal
         else:
             tau_step = 0
-=======
-        # for debugging purposes, set tau_max to log(2*10^-3)
-        tau_max = np.log2(5*10**(-3));
-        tau_step     = (tau_max - self.tau_min)/self.N_anneal
->>>>>>> 5851e2db
         delta_warm   = (tau_max - self.tau_min)/2
         delta_anneal = (tau_max - self.tau_min)/10
 
@@ -163,11 +157,7 @@
         return tau_max, tau_step, delta_warm, delta_anneal
 
     def step(self, action):
-<<<<<<< HEAD
         self.reset_tau = False  # maybe want this to be True if adjusting Tau **************
-=======
-        # self.reset_tau = True;
->>>>>>> 5851e2db
         if self.optimization_type == 'multi_objective':
             self.k += 1 # increment the step index
             self.UpdateMesh(action)
