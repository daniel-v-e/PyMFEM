name: TestMasterTracking

on:
  pull_request:
    types:
      - labeled
  #push:
  #  branches: [ test ]
  #pull_request:
  #  branches: [ test ]
  #  types: [synchronize]

jobs:
  build:
    if: contains(github.event.pull_request.labels.*.name, 'in-test-master-tracking')
    strategy:
      fail-fast: false
      matrix:
        python-version: ["3.6", "3.7", "3.8", "3.9", "3.10"]
        #python-version: ["3.10"]
        #os: [ubuntu-latest]
        os: [ubuntu-20.04]
        # USE_FLAGS :  cuda, parallel, libceed
        env:
           - { USE_FLAGS: "000"}
           - { USE_FLAGS: "100"}
           - { USE_FLAGS: "010"}
           - { USE_FLAGS: "110"}

        include:
           - os: macos-latest
             python-version: 3.9
             env: {USE_FLAGS: "000"}
           - os: [ubuntu-20.04]
             python-version: 3.9
             env: {USE_FLAGS: "001"}
#
    runs-on: ${{ matrix.os }}	   
    #env: ${{ matrix.env }}
    env: 
       USE_FLAGS: ${{ matrix.env.USE_FLAGS }}
       CUDA: "11.5"
       SANDBOX: ~/sandbox

    steps:
    - uses: actions/checkout@v2
      with:
        ref: master_tracking_branch
 
    - name: Set up Python ${{ matrix.python-version }}
      uses: actions/setup-python@v2
      with:
        python-version: ${{ matrix.python-version }}

    - name: Install dependencies
      run: |
        #python -m pip install --upgrade pip setuptools wheel
<<<<<<< HEAD

=======
        python -c "import setuptools;print(setuptools.__version__)"
>>>>>>> 56f6b1fb

        PYTHONLIB=~/sandbox/lib/python${{ matrix.python-version }}/site-packages
        mkdir -p $PYTHONLIB

        export PYTHONPATH=$PYTHONLIB:$PYTHONPATH
        echo "PYTHONPATH:"$PYTHONPATH

        pip install numpy --verbose
        if [ -f requirements.txt ]; then
           pip install -r requirements.txt --prefix=~/sandbox --verbose
        fi

        python -c "import sys;print(sys.path)"
        python -c "import numpy;print(numpy.__file__)"	

        if [ "${USE_FLAGS:0:1}" = "1" ] ; then
            echo $cuda
            source ./ci_scripts/add_cuda_11_5.sh;
        fi
        if [ "${USE_FLAGS:1:1}" = "1" ] ; then
            sudo apt-get install mpich;
            sudo apt-get install libmpich-dev;
            pip install mpi4py --no-cache-dir --prefix=~/sandbox;

            python -c "import mpi4py;print(mpi4py.get_include())";	    
        fi
        ls -l $PYTHONLIB	
        
    - name: Build
      run: |
        export PATH=/usr/local/cuda-${CUDA}/bin:$PATH
        PYTHONLIB=~/sandbox/lib/python${{ matrix.python-version }}/site-packages	
        export PYTHONPATH=$PYTHONLIB:$PYTHONPATH
        echo $PATH
        echo $PYTHONPATH
        echo $SANDBOX

        #  clone mfem master
        mkdir external
        cd external
        git clone https://github.com/mfem/mfem.git
        cd ..

        git status

        if [ "${USE_FLAGS}" = "000" ]; then  
           python setup.py install --user
        fi
        if [ "${USE_FLAGS}" = "010" ]; then
           python setup.py install --with-parallel --prefix=$SANDBOX
        fi
        if [ "${USE_FLAGS}" = "100" ]; then
           ls -l /usr/local/cuda-${CUDA}/include
           python setup.py install --with-cuda --prefix=$SANDBOX
        fi
        if [ "${USE_FLAGS}" = "110" ]; then
           python setup.py install --with-cuda --with-parallel
        fi
        if [ "${USE_FLAGS}" = "001" ]; then
           python setup.py install --prefix=$SANDBOX --with-libceed	
        fi

    - name: EX1_RUN      
      run: |

        export PATH=/usr/local/cuda-${CUDA}/bin:$PATH
        PYTHONLIB=~/sandbox/lib/python${{ matrix.python-version }}/site-packages	
        export PYTHONPATH=$PYTHONLIB:$PYTHONPATH
        echo $PATH
        echo $PYTHONPATH
        echo $SANDBOX
        cd test
        echo $PATH
        echo $PYTHONPATH
        if [ "${USE_FLAGS}" = "000" ]; then  
           #python ../examples/ex1.py
           #python ../examples/ex9.py
           python test_examples.py -serial -verbose
        fi
        if [ "${USE_FLAGS}" = "010" ]; then
           which mpicc
           python test_examples.py -parallel -verbose -np 2 -ex ex1p
           python test_examples.py -parallel -verbose -np 2 -ex ex2p
           python test_examples.py -parallel -verbose -np 2 -ex ex3p	   
        fi
        if [ "${USE_FLAGS}" = "100" ]; then
           python ../examples/ex1.py --pa
        fi
        if [ "${USE_FLAGS}" = "110" ]; then
           mpirun -np 2 python ../examples/ex1.py --pa
        fi
        if [ "${USE_FLAGS}" = "001" ]; then
           python ../examples/ex1.py -d ceed-cpu
           python ../examples/ex9.py -d ceed-cpu	   
        fi<|MERGE_RESOLUTION|>--- conflicted
+++ resolved
@@ -55,11 +55,7 @@
     - name: Install dependencies
       run: |
         #python -m pip install --upgrade pip setuptools wheel
-<<<<<<< HEAD
-
-=======
         python -c "import setuptools;print(setuptools.__version__)"
->>>>>>> 56f6b1fb
 
         PYTHONLIB=~/sandbox/lib/python${{ matrix.python-version }}/site-packages
         mkdir -p $PYTHONLIB
