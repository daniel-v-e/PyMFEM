name: TestMasterTracking

on:
  pull_request:
    types:
      - labeled
  #push:
  #  branches: [ test ]
  #pull_request:
  #  branches: [ test ]
  #  types: [synchronize]

jobs:
  build:
    if: contains(github.event.pull_request.labels.*.name, 'in-test-master-tracking')
    strategy:
      fail-fast: false
      matrix:
        python-version: ["3.6", "3.7", "3.8", "3.9", "3.10"]
        #python-version: ["3.10"]
        #os: [ubuntu-latest]
        os: [ubuntu-20.04]
        # USE_FLAGS :  cuda, parallel, libceed
        env:
           - { USE_FLAGS: "000"}
           - { USE_FLAGS: "100"}
           - { USE_FLAGS: "010"}
           - { USE_FLAGS: "110"}

        include:
           - os: macos-latest
             python-version: 3.9
             env: {USE_FLAGS: "000"}
           - os: [ubuntu-20.04]
             python-version: 3.9
             env: {USE_FLAGS: "001"}
#
    runs-on: ${{ matrix.os }}	   
    #env: ${{ matrix.env }}
    env: 
       USE_FLAGS: ${{ matrix.env.USE_FLAGS }}
       CUDA: "11.5"
       SANDBOX: ~/sandbox

    steps:
    - uses: actions/checkout@v2
      with:
        ref: master_tracking_branch
 
    - name: Set up Python ${{ matrix.python-version }}
      uses: actions/setup-python@v2
      with:
        python-version: ${{ matrix.python-version }}

    - name: Install dependencies
      run: |
        #python -m pip install --upgrade pip setuptools wheel
        python -c "import setuptools;print(setuptools.__version__)"

<<<<<<< HEAD
=======

>>>>>>> f6645cb9
        PYTHONLIB=~/sandbox/lib/python${{ matrix.python-version }}/site-packages
        mkdir -p $PYTHONLIB

        export PYTHONPATH=$PYTHONLIB:$PYTHONPATH
        echo "PYTHONPATH:"$PYTHONPATH

<<<<<<< HEAD
        pip install numpy --verbose
=======
        pip install six scipy numpy
>>>>>>> f6645cb9
        if [ -f requirements.txt ]; then
           pip install -r requirements.txt --prefix=~/sandbox --verbose
        fi

        python -c "import sys;print(sys.path)"
        python -c "import numpy;print(numpy.__file__)"	

        if [ "${USE_FLAGS:0:1}" = "1" ] ; then
            echo $cuda
            source ./ci_scripts/add_cuda_11_5.sh;
        fi
        if [ "${USE_FLAGS:1:1}" = "1" ] ; then
            sudo apt-get install mpich;
            sudo apt-get install libmpich-dev;
            pip install mpi4py --no-cache-dir --prefix=~/sandbox;

            python -c "import mpi4py;print(mpi4py.get_include())";	    
        fi
        ls -l $PYTHONLIB	
        
    - name: Build
      run: |
        export PATH=/usr/local/cuda-${CUDA}/bin:$PATH
        PYTHONLIB=~/sandbox/lib/python${{ matrix.python-version }}/site-packages	
        export PYTHONPATH=$PYTHONLIB:$PYTHONPATH
        echo $PATH
        echo $PYTHONPATH
        echo $SANDBOX

        #  clone mfem master
        mkdir external
        cd external
        git clone https://github.com/mfem/mfem.git
        cd ..

        git status

        if [ "${USE_FLAGS}" = "000" ]; then  
           python setup.py install --user
        fi
        if [ "${USE_FLAGS}" = "010" ]; then
           python setup.py install --with-parallel --prefix=$SANDBOX
        fi
        if [ "${USE_FLAGS}" = "100" ]; then
           ls -l /usr/local/cuda-${CUDA}/include
           python setup.py install --with-cuda --prefix=$SANDBOX
        fi
        if [ "${USE_FLAGS}" = "110" ]; then
           python setup.py install --with-cuda --with-parallel
        fi
        if [ "${USE_FLAGS}" = "001" ]; then
           python setup.py install --prefix=$SANDBOX --with-libceed	
        fi

    - name: EX1_RUN      
      run: |

        export PATH=/usr/local/cuda-${CUDA}/bin:$PATH
        PYTHONLIB=~/sandbox/lib/python${{ matrix.python-version }}/site-packages	
        export PYTHONPATH=$PYTHONLIB:$PYTHONPATH
        echo $PATH
        echo $PYTHONPATH
        echo $SANDBOX
        cd test
        echo $PATH
        echo $PYTHONPATH
        if [ "${USE_FLAGS}" = "000" ]; then  
           #python ../examples/ex1.py
           #python ../examples/ex9.py
           python test_examples.py -serial -verbose
        fi
        if [ "${USE_FLAGS}" = "010" ]; then
           which mpicc
           python test_examples.py -parallel -verbose -np 2 -ex ex1p
           python test_examples.py -parallel -verbose -np 2 -ex ex2p
           python test_examples.py -parallel -verbose -np 2 -ex ex3p	   
        fi
        if [ "${USE_FLAGS}" = "100" ]; then
           python ../examples/ex1.py --pa
        fi
        if [ "${USE_FLAGS}" = "110" ]; then
           mpirun -np 2 python ../examples/ex1.py --pa
        fi
        if [ "${USE_FLAGS}" = "001" ]; then
           python ../examples/ex1.py -d ceed-cpu
           python ../examples/ex9.py -d ceed-cpu	   
        fi<|MERGE_RESOLUTION|>--- conflicted
+++ resolved
@@ -57,21 +57,14 @@
         #python -m pip install --upgrade pip setuptools wheel
         python -c "import setuptools;print(setuptools.__version__)"
 
-<<<<<<< HEAD
-=======
-
->>>>>>> f6645cb9
         PYTHONLIB=~/sandbox/lib/python${{ matrix.python-version }}/site-packages
         mkdir -p $PYTHONLIB
 
         export PYTHONPATH=$PYTHONLIB:$PYTHONPATH
         echo "PYTHONPATH:"$PYTHONPATH
 
-<<<<<<< HEAD
-        pip install numpy --verbose
-=======
-        pip install six scipy numpy
->>>>>>> f6645cb9
+        pip install six scipy numpy --verbose
+
         if [ -f requirements.txt ]; then
            pip install -r requirements.txt --prefix=~/sandbox --verbose
         fi
